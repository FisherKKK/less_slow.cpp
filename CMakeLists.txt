--- conflicted
+++ resolved
@@ -4,17 +4,13 @@
 # ------------------------------------------------------------------------------
 # Project Setup
 # ------------------------------------------------------------------------------
-<<<<<<< HEAD
-project(less_slow LANGUAGES CXX ASM)
-=======
 project(less_slow
   VERSION 0.1.0
-  LANGUAGES C CXX
+  LANGUAGES C CXX ASM
   DESCRIPTION "Learning how to write Less Slow code, from numerical micro-kernels and SIMD to coroutines, ranges, and polymorphic state machines"
   HOMEPAGE_URL "https://github.com/ashvardanian/less_slow.cpp")
 
 set(CMAKE_C_STANDARD 99)
->>>>>>> ce7f21fd
 set(CMAKE_CXX_STANDARD 20)
 set(CMAKE_CXX_STANDARD_REQUIRED YES)
 set(CMAKE_CXX_EXTENSIONS NO)
