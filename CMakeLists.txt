# Let's use a recent CMake version:
# 3.16+ for native sanitizers support
# 3.17+ for `FindCUDAToolkit`
# 3.25.2 for CUDA20 support
# The good news is that Ubuntu 24.04 comes with 3.28!
cmake_minimum_required(VERSION 3.25.2 FATAL_ERROR)

# ------------------------------------------------------------------------------
# Project Setup
# ------------------------------------------------------------------------------
project(less_slow
  VERSION 0.5.0
  LANGUAGES C CXX ASM
  DESCRIPTION "Learning how to write Less Slow code, from numerical micro-kernels and SIMD to coroutines, ranges, and polymorphic state machines"
  HOMEPAGE_URL "https://github.com/ashvardanian/less_slow.cpp")

set(CMAKE_C_STANDARD 99)
set(CMAKE_CXX_STANDARD 20)
set(CMAKE_CXX_STANDARD_REQUIRED YES)
set(CMAKE_CXX_EXTENSIONS NO)
set(CMAKE_CUDA_STANDARD 20)
set(CMAKE_CUDA_STANDARD_REQUIRED YES)

# Some extra logging for the user:
message(STATUS "----------------------------------------")
message(STATUS "CMAKE_SYSTEM_NAME: ${CMAKE_SYSTEM_NAME}")
message(STATUS "CMAKE_CXX_COMPILER_ID: ${CMAKE_CXX_COMPILER_ID}")
message(STATUS "CMAKE_BUILD_TYPE: ${CMAKE_BUILD_TYPE}")
message(STATUS "----------------------------------------")

# Default to Release if no build type is set:
if(NOT CMAKE_BUILD_TYPE)
  set(CMAKE_BUILD_TYPE Release)
endif()

# ------------------------------------------------------------------------------
# Detect CUDA Support
# ------------------------------------------------------------------------------
set(ENABLE_CUDA OFF)
include(CheckLanguage)
check_language(CUDA)

if(CMAKE_CUDA_COMPILER)
  enable_language(CUDA)
  set(ENABLE_CUDA ON)
  message(STATUS "CUDA detected! Using compiler: ${CMAKE_CUDA_COMPILER}")
else()
  message(STATUS "CUDA not detected. Skipping CUDA-specific builds.")
endif()

# ------------------------------------------------------------------------------
# Options
# ------------------------------------------------------------------------------
option(USE_INTEL_TBB "Use Intel TBB for parallel STL algorithms" ON)
option(USE_NVIDIA_CCCL "Use Nvidia CCCL for CUDA acceleration" ON)

# Enable or disable options based on system and CUDA support
if(ENABLE_CUDA)
  set(USE_NVIDIA_CCCL ON)
  set(USE_INTEL_TBB OFF) # Prioritize CUDA acceleration
elseif(CMAKE_SYSTEM_NAME STREQUAL "Linux")
  set(USE_INTEL_TBB ON) # Default to TBB on Linux without CUDA
endif()

message(STATUS "USE_INTEL_TBB: ${USE_INTEL_TBB}")
message(STATUS "USE_NVIDIA_CCCL: ${USE_NVIDIA_CCCL}")

# ------------------------------------------------------------------------------
# Dependencies
# ------------------------------------------------------------------------------
find_package(Threads REQUIRED)
<<<<<<< HEAD
find_package(OpenMP QUIET)
=======
find_package(OpenMP REQUIRED)
find_package(BLAS REQUIRED)
if (BLAS_FOUND)
    message(STATUS "BLAS found: ${BLAS_LIBRARIES}")
else ()
    message(FATAL_ERROR "BLAS not found")
endif ()

>>>>>>> 15396244

set(FETCHCONTENT_QUIET OFF)
include(FetchContent)

# GTest (required by Google Benchmark)
FetchContent_Declare(
  GoogleTest
  GIT_REPOSITORY https://github.com/google/googletest.git
  GIT_TAG v1.15.2
)
FetchContent_MakeAvailable(GoogleTest)

# Google Benchmark
FetchContent_Declare(
  GoogleBenchmark
  GIT_REPOSITORY https://github.com/google/benchmark.git
  GIT_TAG v1.9.1
)

# Suppress building tests/docs/etc. for faster builds:
set(BENCHMARK_ENABLE_TESTING OFF CACHE BOOL "" FORCE)
set(BENCHMARK_ENABLE_INSTALL OFF CACHE BOOL "" FORCE)
set(BENCHMARK_ENABLE_DOXYGEN OFF CACHE BOOL "" FORCE)
set(BENCHMARK_INSTALL_DOCS OFF CACHE BOOL "" FORCE)
set(BENCHMARK_DOWNLOAD_DEPENDENCIES ON CACHE BOOL "" FORCE)
set(BENCHMARK_ENABLE_GTEST_TESTS OFF CACHE BOOL "" FORCE)
set(BENCHMARK_USE_BUNDLED_GTEST ON CACHE BOOL "" FORCE)

if(CMAKE_SYSTEM_NAME STREQUAL "Linux")
  set(BENCHMARK_ENABLE_LIBPFM OFF CACHE BOOL "" FORCE)
endif()

FetchContent_MakeAvailable(GoogleBenchmark)

# Remove Google Benchmark's built-in debug warning in Release mode:
if(CMAKE_BUILD_TYPE STREQUAL "Release")
  target_compile_definitions(benchmark PRIVATE NDEBUG)
endif()

# Intel TBB for "Parallel STL" algorithms
# https://github.com/oneapi-src/oneTBB/tree/onetbb_2021
if(USE_INTEL_TBB)
  FetchContent_Declare(
    IntelTBB
    GIT_REPOSITORY https://github.com/uxlfoundation/oneTBB.git
    GIT_TAG master
  )

  # Suppress TBB's own tests:
  set(TBB_TEST OFF CACHE BOOL "Do not build TBB tests" FORCE)
  FetchContent_MakeAvailable(IntelTBB)

  # ------------------------------------------------------------------------------
  # TBB fix for -Wstringop-overflow warnings treated as errors
  # ------------------------------------------------------------------------------
  # The TBB library target is typically called "tbb". We can explicitly disable
  # the `stringop-overflow` warning for TBB only:
  if(TARGET tbb)
    if(CMAKE_CXX_COMPILER_ID STREQUAL "GNU")
      target_compile_options(tbb PRIVATE -Wno-stringop-overflow)
    endif()
  endif()
endif()

# Nvidia's CUDA Core Compute Libraries for GPU acceleration
if(USE_NVIDIA_CCCL)
  # CUB, Thrust, and other libraries of interest are now included into the
  # CUDA Toolkit, so we don't need this anymore:
  #
  # FetchContent_Declare(NvidiaCCCL GIT_REPOSITORY https://github.com/nvidia/cccl.git)
  # FetchContent_MakeAvailable(NvidiaCCCL)
  find_package(CUDAToolkit REQUIRED)
  message(STATUS "CUDA Toolkit Version: ${CUDAToolkit_VERSION}")
  message(STATUS "CUDA Toolkit Include Path: ${CUDAToolkit_INCLUDE_DIRS}")
  message(STATUS "CUDA Toolkit Libraries Path: ${CUDAToolkit_LIBRARY_DIR}")
endif()

# FMT for logging, as `std::format` has limited functionality
FetchContent_Declare(
  VictorZverovichFMT
  GIT_REPOSITORY https://github.com/fmtlib/fmt.git
  GIT_TAG 11.1.2
)
FetchContent_MakeAvailable(VictorZverovichFMT)

# Eric Niebler's `range-v3`, as `std::ranges` have less functionality
FetchContent_Declare(
  EricNieblerRangeV3
  GIT_REPOSITORY https://github.com/ericniebler/range-v3
  GIT_TAG master
)
FetchContent_MakeAvailable(EricNieblerRangeV3)

# Andreas Buhr's up-to-date fork of Lewis Baker's `cppcoro`
FetchContent_Declare(
  AndreasBuhrCppCoro
  GIT_REPOSITORY https://github.com/andreasbuhr/cppcoro
  GIT_TAG main
)
FetchContent_MakeAvailable(AndreasBuhrCppCoro)

# Meta's LibUnifEx - unified executors for C++
set(CXX_COROUTINES_HAVE_COROUTINES 0)
FetchContent_Declare(
  MetaLibUnifEx
  GIT_REPOSITORY https://github.com/facebookexperimental/libunifex.git
  GIT_TAG main
)
FetchContent_MakeAvailable(MetaLibUnifEx)

# StringZilla to accelerate and extend `std::string_view` functionality
FetchContent_Declare(
  AshVardanianStringZilla
  GIT_REPOSITORY https://github.com/ashvardanian/stringzilla
  GIT_TAG main
)
FetchContent_MakeAvailable(AshVardanianStringZilla)

# Hana Dusikova's CTRE for compile-time regex, replacing `std::regex`
FetchContent_Declare(
  HanaDusikovaCTRE
  GIT_REPOSITORY https://github.com/hanickadot/compile-time-regular-expressions
  GIT_TAG main
)
FetchContent_MakeAvailable(HanaDusikovaCTRE)

# Abseil for flat associative containers, before they arrive in C++26
FetchContent_Declare(
  GoogleAbseil
  GIT_REPOSITORY https://github.com/abseil/abseil-cpp.git
  GIT_TAG 20240722.0 # LTS version
)
FetchContent_MakeAvailable(GoogleAbseil)

# Niels Lohmann's JSON for modern JSON parsing
FetchContent_Declare(
  NielsLohmannJSON
  GIT_REPOSITORY https://github.com/nlohmann/json.git
  GIT_TAG v3.11.3
)
FetchContent_MakeAvailable(NielsLohmannJSON)

# Yaoyuan Guo YYJSON for more flexible & performant C-style parsing
FetchContent_Declare(
  YaoyuanGuoYYJSON
  GIT_REPOSITORY https://github.com/ibireme/yyjson.git
  GIT_TAG 0.10.0
)
FetchContent_MakeAvailable(YaoyuanGuoYYJSON)

# Eigen is one of the few libraries not using GitHub
FetchContent_Declare(
  LibEigenEigen
  GIT_REPOSITORY https://gitlab.com/libeigen/eigen.git
  GIT_TAG master
)
FetchContent_MakeAvailable(LibEigenEigen)

# ------------------------------------------------------------------------------
# Main Executable
# ------------------------------------------------------------------------------
add_executable(less_slow less_slow.cpp)
set_target_properties(less_slow PROPERTIES POSITION_INDEPENDENT_CODE ON)

# Conditionally add the assembly file(s)
if(CMAKE_SYSTEM_PROCESSOR MATCHES "x86_64")
    set_source_files_properties(less_slow_amd64.S PROPERTIES LANGUAGE ASM)
    target_sources(less_slow PRIVATE less_slow_amd64.S)
elseif(CMAKE_SYSTEM_PROCESSOR MATCHES "aarch64")
    set_source_files_properties(less_slow_aarch64.S PROPERTIES LANGUAGE ASM)
    target_sources(less_slow PRIVATE less_slow_aarch64.S)
endif()

# ------------------------------------------------------------------------------
# Compiler Flags / Options
# ------------------------------------------------------------------------------
if(NOT CMAKE_SYSTEM_NAME STREQUAL "Darwin")
  # Apple Clang doesn't support -march=native
  target_compile_options(less_slow PRIVATE -march=native)
endif()

# List of all possible compiler IDs:
# https://cmake.org/cmake/help/latest/variable/CMAKE_LANG_COMPILER_ID.html
if(CMAKE_CUDA_COMPILER_ID STREQUAL "NVIDIA" OR CMAKE_CUDA_COMPILER_ID STREQUAL "NVHPC")
  set_property(SOURCE less_slow.cpp PROPERTY LANGUAGE CUDA)
  set_target_properties(less_slow PROPERTIES POSITION_INDEPENDENT_CODE ON)
  set_target_properties(less_slow PROPERTIES CUDA_ARCHITECTURES "86")
  target_compile_options(less_slow PRIVATE
    -Wfatal-errors # Stop on first error
    -fopenmp # OpenMP support, also requires linking
    --expt-relaxed-constexpr # Relax `constexpr` restrictions
    -w # Suppress warnings, we can't resolve all warning across all compilers
  )
elseif(CMAKE_CXX_COMPILER_ID STREQUAL "GNU")
  # A few useful options for GCC:
  target_compile_options(less_slow PRIVATE
    -Wno-error
    -Wfatal-errors # Stop on first error
    -fconcepts-diagnostics-depth=10 # Needed to debug concepts
    -fopenmp # OpenMP support, also requires linking
  )
endif()

# Release vs. Debug flags via generator expressions
if(CMAKE_CXX_COMPILER_ID STREQUAL "GNU" OR CMAKE_CXX_COMPILER_ID MATCHES "Clang")
  target_compile_options(less_slow PRIVATE
    $<$<CONFIG:Release>:-O3>
    $<$<CONFIG:Release>:-Wno-unused-but-set-variable>
    $<$<CONFIG:Release>:-falign-functions=32>
    $<$<CONFIG:Debug>:-g>
  )
  set_property(TARGET less_slow PROPERTY SANITIZE_ADDRESS TRUE)
  set_property(TARGET less_slow PROPERTY SANITIZE_UNDEFINED TRUE)
endif()

# ------------------------------------------------------------------------------
# Link Libraries
# ------------------------------------------------------------------------------
target_link_libraries(less_slow
  PRIVATE
<<<<<<< HEAD
  Threads::Threads
  benchmark
  fmt::fmt
  range-v3
  cppcoro
  unifex
  stringzilla
  yyjson
  ctre

  # There is no `absl` shortcut:
  # https://github.com/abseil/abseil-cpp/blob/master/CMake/README.md#available-abseil-cmake-public-targets
  absl::flat_hash_map
  nlohmann_json::nlohmann_json
)

if(USE_INTEL_TBB)
  target_link_libraries(less_slow PRIVATE TBB::tbb)
endif()

if(USE_NVIDIA_CCCL)
  # For CUB/Thrust, rely on CUDA Toolkit's bundled versions
  # These are automatically included when you include the CUDA Toolkit directories.
  target_include_directories(less_slow PRIVATE ${CUDAToolkit_INCLUDE_DIRS})
  target_link_libraries(less_slow PRIVATE CUDA::cudart CUDA::cublas)
endif()

if(OpenMP_FOUND)
  target_compile_options(less_slow PRIVATE ${OpenMP_CXX_FLAGS})
  target_link_libraries(less_slow PRIVATE OpenMP::OpenMP_CXX)
endif()
=======
    Threads::Threads
    benchmark
    fmt::fmt
    range-v3
    cppcoro
    unifex
    stringzilla
    yyjson
    ctre
    # There is no `absl` shortcut:
    # https://github.com/abseil/abseil-cpp/blob/master/CMake/README.md#available-abseil-cmake-public-targets
    absl::flat_hash_map
    nlohmann_json::nlohmann_json
    Eigen3::Eigen
    ${BLAS_LIBRARIES}
    $<$<STREQUAL:${CMAKE_SYSTEM_NAME},Linux>:TBB::tbb>
    $<$<STREQUAL:${CMAKE_SYSTEM_NAME},Linux>:OpenMP::OpenMP_CXX>
)
>>>>>>> 15396244
<|MERGE_RESOLUTION|>--- conflicted
+++ resolved
@@ -69,18 +69,14 @@
 # Dependencies
 # ------------------------------------------------------------------------------
 find_package(Threads REQUIRED)
-<<<<<<< HEAD
 find_package(OpenMP QUIET)
-=======
-find_package(OpenMP REQUIRED)
-find_package(BLAS REQUIRED)
-if (BLAS_FOUND)
-    message(STATUS "BLAS found: ${BLAS_LIBRARIES}")
-else ()
-    message(FATAL_ERROR "BLAS not found")
-endif ()
-
->>>>>>> 15396244
+find_package(BLAS QUIET)
+
+if(BLAS_FOUND)
+  message(STATUS "BLAS found: ${BLAS_LIBRARIES}")
+else()
+  message(FATAL_ERROR "BLAS not found")
+endif()
 
 set(FETCHCONTENT_QUIET OFF)
 include(FetchContent)
@@ -247,11 +243,11 @@
 
 # Conditionally add the assembly file(s)
 if(CMAKE_SYSTEM_PROCESSOR MATCHES "x86_64")
-    set_source_files_properties(less_slow_amd64.S PROPERTIES LANGUAGE ASM)
-    target_sources(less_slow PRIVATE less_slow_amd64.S)
+  set_source_files_properties(less_slow_amd64.S PROPERTIES LANGUAGE ASM)
+  target_sources(less_slow PRIVATE less_slow_amd64.S)
 elseif(CMAKE_SYSTEM_PROCESSOR MATCHES "aarch64")
-    set_source_files_properties(less_slow_aarch64.S PROPERTIES LANGUAGE ASM)
-    target_sources(less_slow PRIVATE less_slow_aarch64.S)
+  set_source_files_properties(less_slow_aarch64.S PROPERTIES LANGUAGE ASM)
+  target_sources(less_slow PRIVATE less_slow_aarch64.S)
 endif()
 
 # ------------------------------------------------------------------------------
@@ -301,7 +297,6 @@
 # ------------------------------------------------------------------------------
 target_link_libraries(less_slow
   PRIVATE
-<<<<<<< HEAD
   Threads::Threads
   benchmark
   fmt::fmt
@@ -316,6 +311,8 @@
   # https://github.com/abseil/abseil-cpp/blob/master/CMake/README.md#available-abseil-cmake-public-targets
   absl::flat_hash_map
   nlohmann_json::nlohmann_json
+  Eigen3::Eigen
+  ${BLAS_LIBRARIES}
 )
 
 if(USE_INTEL_TBB)
@@ -332,24 +329,4 @@
 if(OpenMP_FOUND)
   target_compile_options(less_slow PRIVATE ${OpenMP_CXX_FLAGS})
   target_link_libraries(less_slow PRIVATE OpenMP::OpenMP_CXX)
-endif()
-=======
-    Threads::Threads
-    benchmark
-    fmt::fmt
-    range-v3
-    cppcoro
-    unifex
-    stringzilla
-    yyjson
-    ctre
-    # There is no `absl` shortcut:
-    # https://github.com/abseil/abseil-cpp/blob/master/CMake/README.md#available-abseil-cmake-public-targets
-    absl::flat_hash_map
-    nlohmann_json::nlohmann_json
-    Eigen3::Eigen
-    ${BLAS_LIBRARIES}
-    $<$<STREQUAL:${CMAKE_SYSTEM_NAME},Linux>:TBB::tbb>
-    $<$<STREQUAL:${CMAKE_SYSTEM_NAME},Linux>:OpenMP::OpenMP_CXX>
-)
->>>>>>> 15396244
+endif()