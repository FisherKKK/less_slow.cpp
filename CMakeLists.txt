--- conflicted
+++ resolved
@@ -1,14 +1,8 @@
-<<<<<<< HEAD
-# Let's use a recent CMake version:
 # 3.16+ for native sanitizers support
 # 3.17+ for `FindCUDAToolkit`
 # 3.25.2 for CUDA20 support
 # The good news is that Ubuntu 24.04 comes with 3.28!
 cmake_minimum_required(VERSION 3.25.2 FATAL_ERROR)
-=======
-# Let's used CMake 3.16+ for native sanitizers support
-cmake_minimum_required(VERSION 3.16 FATAL_ERROR)
->>>>>>> 3c45f6e9
 
 # ------------------------------------------------------------------------------
 # Project Setup
@@ -74,7 +68,6 @@
 # Dependencies
 # ------------------------------------------------------------------------------
 find_package(Threads REQUIRED)
-<<<<<<< HEAD
 find_package(OpenMP QUIET)
 find_package(BLAS QUIET)
 
@@ -83,9 +76,6 @@
 else()
   message(FATAL_ERROR "BLAS not found")
 endif()
-=======
-find_package(OpenMP REQUIRED)
->>>>>>> 3c45f6e9
 
 set(FETCHCONTENT_QUIET OFF)
 include(FetchContent)
@@ -266,17 +256,10 @@
 set_target_properties(less_slow PROPERTIES POSITION_INDEPENDENT_CODE ON)
 
 # Conditionally add the assembly file(s)
-<<<<<<< HEAD
-if(CMAKE_SYSTEM_PROCESSOR MATCHES "x86_64")
-  set_source_files_properties(less_slow_amd64.S PROPERTIES LANGUAGE ASM)
-  target_sources(less_slow PRIVATE less_slow_amd64.S)
-elseif(CMAKE_SYSTEM_PROCESSOR MATCHES "aarch64")
-=======
 if(CMAKE_SYSTEM_PROCESSOR MATCHES "x86_64|amd64|AMD64|x64")
   set_source_files_properties(less_slow_amd64.S PROPERTIES LANGUAGE ASM)
   target_sources(less_slow PRIVATE less_slow_amd64.S)
 elseif(CMAKE_SYSTEM_PROCESSOR MATCHES "aarch64|ARM64")
->>>>>>> 3c45f6e9
   set_source_files_properties(less_slow_aarch64.S PROPERTIES LANGUAGE ASM)
   target_sources(less_slow PRIVATE less_slow_aarch64.S)
 endif()
@@ -312,8 +295,6 @@
     -fconcepts-diagnostics-depth=10 # Needed to debug concepts
     -fopenmp # OpenMP support, also requires linking
   )
-<<<<<<< HEAD
-=======
 elseif(CMAKE_CXX_COMPILER_ID MATCHES "MSVC")
   target_compile_options(less_slow PRIVATE
     /MP # Build with multiple processes; equivalent to `make -j` except it spans across all cores by default
@@ -326,7 +307,6 @@
   target_compile_options(less_slow PRIVATE
     -Wno-deprecated-pragma
   )
->>>>>>> 3c45f6e9
 endif()
 
 # Release vs. Debug flags via generator expressions
@@ -374,17 +354,12 @@
   stringzilla
   yyjson
   ctre
-<<<<<<< HEAD
-=======
-  openblas
->>>>>>> 3c45f6e9
 
   # There is no `absl` shortcut:
   # https://github.com/abseil/abseil-cpp/blob/master/CMake/README.md#available-abseil-cmake-public-targets
   absl::flat_hash_map
   nlohmann_json::nlohmann_json
   Eigen3::Eigen
-<<<<<<< HEAD
   ${BLAS_LIBRARIES}
 )
 
@@ -410,9 +385,4 @@
 if(OpenMP_FOUND)
   target_compile_options(less_slow PRIVATE ${OpenMP_CXX_FLAGS})
   target_link_libraries(less_slow PRIVATE OpenMP::OpenMP_CXX)
-endif()
-=======
-  $<$<STREQUAL:${CMAKE_SYSTEM_NAME},Linux>:TBB::tbb>
-  OpenMP::OpenMP_CXX
-)
->>>>>>> 3c45f6e9
+endif()